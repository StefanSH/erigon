package stages

import (
	"context"
	"crypto/ecdsa"
	"fmt"
	"math/big"
	"os"
	"sync"
	"testing"

	"github.com/c2h5oh/datasize"
	"github.com/holiman/uint256"
	"github.com/ledgerwatch/erigon/core/rawdb/blockio"
	"github.com/ledgerwatch/erigon/turbo/services"
	"github.com/ledgerwatch/log/v3"
	"google.golang.org/protobuf/types/known/emptypb"

	"github.com/ledgerwatch/erigon-lib/chain"
	libcommon "github.com/ledgerwatch/erigon-lib/common"
	"github.com/ledgerwatch/erigon-lib/common/datadir"
	"github.com/ledgerwatch/erigon-lib/direct"
	"github.com/ledgerwatch/erigon-lib/gointerfaces"
	proto_downloader "github.com/ledgerwatch/erigon-lib/gointerfaces/downloader"
	proto_sentry "github.com/ledgerwatch/erigon-lib/gointerfaces/sentry"
	ptypes "github.com/ledgerwatch/erigon-lib/gointerfaces/types"
	"github.com/ledgerwatch/erigon-lib/kv"
	"github.com/ledgerwatch/erigon-lib/kv/kvcache"
	"github.com/ledgerwatch/erigon-lib/kv/memdb"
	"github.com/ledgerwatch/erigon-lib/kv/remotedbserver"
	libstate "github.com/ledgerwatch/erigon-lib/state"
	"github.com/ledgerwatch/erigon-lib/txpool"
	"github.com/ledgerwatch/erigon-lib/txpool/txpoolcfg"
	types2 "github.com/ledgerwatch/erigon-lib/types"

	"github.com/ledgerwatch/erigon/cmd/sentry/sentry"
	"github.com/ledgerwatch/erigon/consensus"
	"github.com/ledgerwatch/erigon/consensus/ethash"
	"github.com/ledgerwatch/erigon/core"
	"github.com/ledgerwatch/erigon/core/rawdb"
	"github.com/ledgerwatch/erigon/core/state"
	"github.com/ledgerwatch/erigon/core/state/temporal"
	"github.com/ledgerwatch/erigon/core/types"
	"github.com/ledgerwatch/erigon/core/vm"
	"github.com/ledgerwatch/erigon/crypto"
	"github.com/ledgerwatch/erigon/eth/ethconfig"
	"github.com/ledgerwatch/erigon/eth/ethconsensusconfig"
	"github.com/ledgerwatch/erigon/eth/protocols/eth"
	"github.com/ledgerwatch/erigon/eth/stagedsync"
	"github.com/ledgerwatch/erigon/eth/stagedsync/stages"
	"github.com/ledgerwatch/erigon/ethdb/prune"
	"github.com/ledgerwatch/erigon/params"
	"github.com/ledgerwatch/erigon/rlp"
	"github.com/ledgerwatch/erigon/turbo/engineapi"
	"github.com/ledgerwatch/erigon/turbo/rpchelper"
	"github.com/ledgerwatch/erigon/turbo/shards"
	"github.com/ledgerwatch/erigon/turbo/snapshotsync"
	"github.com/ledgerwatch/erigon/turbo/stages/bodydownload"
	"github.com/ledgerwatch/erigon/turbo/stages/headerdownload"
	"github.com/ledgerwatch/erigon/turbo/trie"
)

const MockInsertAsInitialCycle = false

type MockSentry struct {
	proto_sentry.UnimplementedSentryServer
	Ctx            context.Context
	Log            log.Logger
	tb             testing.TB
	cancel         context.CancelFunc
	DB             kv.RwDB
	Dirs           datadir.Dirs
	Engine         consensus.Engine
	gspec          *types.Genesis
	ChainConfig    *chain.Config
	Sync           *stagedsync.Sync
	MiningSync     *stagedsync.Sync
	PendingBlocks  chan *types.Block
	MinedBlocks    chan *types.Block
	sentriesClient *sentry.MultiClient
	Key            *ecdsa.PrivateKey
	Genesis        *types.Block
	SentryClient   direct.SentryClient
	PeerId         *ptypes.H512
	UpdateHead     func(Ctx context.Context, headHeight, headTime uint64, hash libcommon.Hash, td *uint256.Int)
	streams        map[proto_sentry.MessageId][]proto_sentry.Sentry_MessagesServer
	sentMessages   []*proto_sentry.OutboundMessageData
	StreamWg       sync.WaitGroup
	ReceiveWg      sync.WaitGroup
	Address        libcommon.Address

	Notifications *shards.Notifications

	// TxPool
	TxPoolFetch      *txpool.Fetch
	TxPoolSend       *txpool.Send
	TxPoolGrpcServer *txpool.GrpcServer
	TxPool           *txpool.TxPool
	txPoolDB         kv.RwDB

	HistoryV3      bool
	TransactionsV3 bool
	agg            *libstate.AggregatorV3
	BlockSnapshots *snapshotsync.RoSnapshots
}

func (ms *MockSentry) Close() {
	ms.cancel()
	if ms.txPoolDB != nil {
		ms.txPoolDB.Close()
	}
	if ms.Engine != nil {
		ms.Engine.Close()
	}
	if ms.BlockSnapshots != nil {
		ms.BlockSnapshots.Close()
	}
	if ms.agg != nil {
		ms.agg.Close()
	}
	if ms.DB != nil {
		ms.DB.Close()
	}
}

// Stream returns stream, waiting if necessary
func (ms *MockSentry) Send(req *proto_sentry.InboundMessage) (errs []error) {
	ms.StreamWg.Wait()
	for _, stream := range ms.streams[req.Id] {
		if err := stream.Send(req); err != nil {
			errs = append(errs, err)
		}
	}
	return errs
}

func (ms *MockSentry) SetStatus(context.Context, *proto_sentry.StatusData) (*proto_sentry.SetStatusReply, error) {
	return &proto_sentry.SetStatusReply{}, nil
}

func (ms *MockSentry) PenalizePeer(context.Context, *proto_sentry.PenalizePeerRequest) (*emptypb.Empty, error) {
	return nil, nil
}
func (ms *MockSentry) PeerMinBlock(context.Context, *proto_sentry.PeerMinBlockRequest) (*emptypb.Empty, error) {
	return nil, nil
}

func (ms *MockSentry) HandShake(ctx context.Context, in *emptypb.Empty) (*proto_sentry.HandShakeReply, error) {
	return &proto_sentry.HandShakeReply{Protocol: proto_sentry.Protocol_ETH68}, nil
}
func (ms *MockSentry) SendMessageByMinBlock(_ context.Context, r *proto_sentry.SendMessageByMinBlockRequest) (*proto_sentry.SentPeers, error) {
	ms.sentMessages = append(ms.sentMessages, r.Data)
	return nil, nil
}
func (ms *MockSentry) SendMessageById(_ context.Context, r *proto_sentry.SendMessageByIdRequest) (*proto_sentry.SentPeers, error) {
	ms.sentMessages = append(ms.sentMessages, r.Data)
	return nil, nil
}
func (ms *MockSentry) SendMessageToRandomPeers(_ context.Context, r *proto_sentry.SendMessageToRandomPeersRequest) (*proto_sentry.SentPeers, error) {
	ms.sentMessages = append(ms.sentMessages, r.Data)
	return nil, nil
}
func (ms *MockSentry) SendMessageToAll(_ context.Context, r *proto_sentry.OutboundMessageData) (*proto_sentry.SentPeers, error) {
	ms.sentMessages = append(ms.sentMessages, r)
	return nil, nil
}
func (ms *MockSentry) SentMessage(i int) *proto_sentry.OutboundMessageData {
	return ms.sentMessages[i]
}

func (ms *MockSentry) Messages(req *proto_sentry.MessagesRequest, stream proto_sentry.Sentry_MessagesServer) error {
	if ms.streams == nil {
		ms.streams = map[proto_sentry.MessageId][]proto_sentry.Sentry_MessagesServer{}
	}

	for _, id := range req.Ids {
		ms.streams[id] = append(ms.streams[id], stream)
	}
	ms.StreamWg.Done()
	select {
	case <-ms.Ctx.Done():
		return nil
	case <-stream.Context().Done():
		return nil
	}
}

func (ms *MockSentry) Peers(context.Context, *emptypb.Empty) (*proto_sentry.PeersReply, error) {
	return &proto_sentry.PeersReply{}, nil
}
func (ms *MockSentry) PeerCount(context.Context, *proto_sentry.PeerCountRequest) (*proto_sentry.PeerCountReply, error) {
	return &proto_sentry.PeerCountReply{Count: 0}, nil
}
func (ms *MockSentry) PeerById(context.Context, *proto_sentry.PeerByIdRequest) (*proto_sentry.PeerByIdReply, error) {
	return &proto_sentry.PeerByIdReply{}, nil
}
func (ms *MockSentry) PeerEvents(req *proto_sentry.PeerEventsRequest, server proto_sentry.Sentry_PeerEventsServer) error {
	return nil
}

func (ms *MockSentry) NodeInfo(context.Context, *emptypb.Empty) (*ptypes.NodeInfoReply, error) {
	return nil, nil
}

func MockWithGenesis(tb testing.TB, gspec *types.Genesis, key *ecdsa.PrivateKey, withPosDownloader bool) *MockSentry {
	return MockWithGenesisPruneMode(tb, gspec, key, prune.DefaultMode, withPosDownloader)
}

func MockWithGenesisEngine(tb testing.TB, gspec *types.Genesis, engine consensus.Engine, withPosDownloader bool) *MockSentry {
	key, _ := crypto.HexToECDSA("b71c71a67e1177ad4e901695e1b4b9ee17ae16c6668d313eac2f96dbcda3f291")
	return MockWithEverything(tb, gspec, key, prune.DefaultMode, engine, false, withPosDownloader)
}

func MockWithGenesisPruneMode(tb testing.TB, gspec *types.Genesis, key *ecdsa.PrivateKey, prune prune.Mode, withPosDownloader bool) *MockSentry {
	return MockWithEverything(tb, gspec, key, prune, ethash.NewFaker(), false, withPosDownloader)
}

func MockWithEverything(tb testing.TB, gspec *types.Genesis, key *ecdsa.PrivateKey, prune prune.Mode, engine consensus.Engine, withTxPool bool, withPosDownloader bool) *MockSentry {
	var tmpdir string
	if tb != nil {
		tmpdir = tb.TempDir()
	} else {
		tmpdir = os.TempDir()
	}
	dirs := datadir.New(tmpdir)
	var err error

	cfg := ethconfig.Defaults
	cfg.StateStream = true
	cfg.BatchSize = 1 * datasize.MB
	cfg.Sync.BodyDownloadTimeoutSeconds = 10
	cfg.DeprecatedTxPool.Disable = !withTxPool
	cfg.DeprecatedTxPool.StartOnInit = true

	logger := log.New()
	ctx, ctxCancel := context.WithCancel(context.Background())
	histV3, txsV3, db, agg := temporal.NewTestDB(tb, ctx, dirs, gspec, logger)
	cfg.HistoryV3 = histV3
	cfg.TransactionsV3 = txsV3

	erigonGrpcServeer := remotedbserver.NewKvServer(ctx, db, nil, nil, logger)
	allSnapshots := snapshotsync.NewRoSnapshots(ethconfig.Defaults.Snapshot, dirs.Snap, logger)
	mock := &MockSentry{
		Ctx: ctx, cancel: ctxCancel, DB: db, agg: agg,
		tb:          tb,
		Log:         logger,
		Dirs:        dirs,
		Engine:      engine,
		gspec:       gspec,
		ChainConfig: gspec.Config,
		Key:         key,
		Notifications: &shards.Notifications{
			Events:               shards.NewEvents(),
			Accumulator:          shards.NewAccumulator(),
			StateChangesConsumer: erigonGrpcServeer,
		},
		UpdateHead: func(Ctx context.Context, headHeight, headTime uint64, hash libcommon.Hash, td *uint256.Int) {
		},
		PeerId:         gointerfaces.ConvertHashToH512([64]byte{0x12, 0x34, 0x50}), // "12345"
		BlockSnapshots: allSnapshots,
		HistoryV3:      cfg.HistoryV3,
		TransactionsV3: cfg.TransactionsV3,
	}
	if tb != nil {
		tb.Cleanup(mock.Close)
	}
	blockReader, blockWriter := mock.NewBlocksIO()

	mock.Address = crypto.PubkeyToAddress(mock.Key.PublicKey)

	sendHeaderRequest := func(_ context.Context, r *headerdownload.HeaderRequest) ([64]byte, bool) { return [64]byte{}, false }
	propagateNewBlockHashes := func(context.Context, []headerdownload.Announce) {}
	penalize := func(context.Context, []headerdownload.PenaltyItem) {}

	mock.SentryClient = direct.NewSentryClientDirect(direct.ETH68, mock)
	sentries := []direct.SentryClient{mock.SentryClient}

	sendBodyRequest := func(context.Context, *bodydownload.BodyRequest) ([64]byte, bool) { return [64]byte{}, false }
	blockPropagator := func(Ctx context.Context, header *types.Header, body *types.RawBody, td *big.Int) {}

	if !cfg.DeprecatedTxPool.Disable {
		poolCfg := txpoolcfg.DefaultConfig
		newTxs := make(chan types2.Announcements, 1024)
		if tb != nil {
			tb.Cleanup(func() {
				close(newTxs)
			})
		}
		chainID, _ := uint256.FromBig(mock.ChainConfig.ChainID)
		shanghaiTime := mock.ChainConfig.ShanghaiTime
		mock.TxPool, err = txpool.New(newTxs, mock.DB, poolCfg, kvcache.NewDummy(), *chainID, shanghaiTime, logger)
		if err != nil {
			tb.Fatal(err)
		}
		mock.txPoolDB = memdb.NewPoolDB(tmpdir)

		stateChangesClient := direct.NewStateDiffClientDirect(erigonGrpcServeer)

		mock.TxPoolFetch = txpool.NewFetch(mock.Ctx, sentries, mock.TxPool, stateChangesClient, mock.DB, mock.txPoolDB, *chainID, logger)
		mock.TxPoolFetch.SetWaitGroup(&mock.ReceiveWg)
		mock.TxPoolSend = txpool.NewSend(mock.Ctx, sentries, mock.TxPool, logger)
		mock.TxPoolGrpcServer = txpool.NewGrpcServer(mock.Ctx, mock.TxPool, mock.txPoolDB, *chainID, logger)

		mock.TxPoolFetch.ConnectCore()
		mock.StreamWg.Add(1)
		mock.TxPoolFetch.ConnectSentries()
		mock.StreamWg.Wait()

		go txpool.MainLoop(mock.Ctx, mock.txPoolDB, mock.DB, mock.TxPool, newTxs, mock.TxPoolSend, mock.TxPoolGrpcServer.NewSlotsStreams, func() {})
	}

	// Committed genesis will be shared between download and mock sentry
	_, mock.Genesis, err = core.CommitGenesisBlock(mock.DB, gspec, "", mock.Log)
	if _, ok := err.(*chain.ConfigCompatError); err != nil && !ok {
		if tb != nil {
			tb.Fatal(err)
		} else {
			panic(err)
		}
	}

	inMemoryExecution := func(batch kv.RwTx, header *types.Header, body *types.RawBody, unwindPoint uint64, headersChain []*types.Header, bodiesChain []*types.RawBody,
		notifications *shards.Notifications) error {
		// Needs its own notifications to not update RPC daemon and txpool about pending blocks
		stateSync, err := NewInMemoryExecution(ctx, mock.DB, &ethconfig.Defaults, mock.sentriesClient, dirs, notifications, allSnapshots, agg, log.New() /* logging will be discarded */)
		if err != nil {
			return err
		}
		// We start the mining step
		if err := StateStep(ctx, batch, blockWriter, stateSync, mock.sentriesClient.Bd, header, body, unwindPoint, headersChain, bodiesChain); err != nil {
			logger.Warn("Could not validate block", "err", err)
			return err
		}
		progress, err := stages.GetStageProgress(batch, stages.IntermediateHashes)
		if err != nil {
			return err
		}
		if progress < header.Number.Uint64() {
			return fmt.Errorf("unsuccessful execution, progress %d < expected %d", progress, header.Number.Uint64())
		}
		return nil
	}
	br, _ := mock.NewBlocksIO()
	forkValidator := engineapi.NewForkValidator(1, inMemoryExecution, dirs.Tmp, br)
	networkID := uint64(1)
	mock.sentriesClient, err = sentry.NewMultiClient(
		mock.DB,
		"mock",
		mock.ChainConfig,
		mock.Genesis.Hash(),
		mock.Engine,
		networkID,
		sentries,
		cfg.Sync,
		blockReader,
		false,
		forkValidator,
		cfg.DropUselessPeers,
		logger,
	)

	mock.sentriesClient.IsMock = true
	if err != nil {
		if tb != nil {
			tb.Fatal(err)
		} else {
			panic(err)
		}
	}

	var snapshotsDownloader proto_downloader.DownloaderClient

	blockRetire := snapshotsync.NewBlockRetire(1, dirs.Tmp, blockReader, mock.DB, snapshotsDownloader, mock.Notifications.Events, logger)
	mock.Sync = stagedsync.New(
		stagedsync.DefaultStages(mock.Ctx,
			stagedsync.StageSnapshotsCfg(mock.DB, *mock.ChainConfig, dirs, blockRetire, snapshotsDownloader, blockReader, mock.Notifications.Events, mock.HistoryV3, mock.agg),
			stagedsync.StageHeadersCfg(mock.DB, mock.sentriesClient.Hd, mock.sentriesClient.Bd, *mock.ChainConfig, sendHeaderRequest, propagateNewBlockHashes, penalize, cfg.BatchSize, false, blockReader, blockWriter, dirs.Tmp, mock.Notifications, engineapi.NewForkValidatorMock(1)),
			stagedsync.StageCumulativeIndexCfg(mock.DB),
			stagedsync.StageBlockHashesCfg(mock.DB, mock.Dirs.Tmp, mock.ChainConfig, blockWriter),
			stagedsync.StageBodiesCfg(mock.DB, mock.sentriesClient.Bd, sendBodyRequest, penalize, blockPropagator, cfg.Sync.BodyDownloadTimeoutSeconds, *mock.ChainConfig, blockReader, cfg.HistoryV3, blockWriter),
			stagedsync.StageSendersCfg(mock.DB, mock.ChainConfig, false, dirs.Tmp, prune, blockRetire, blockWriter, blockReader, mock.sentriesClient.Hd),
			stagedsync.StageExecuteBlocksCfg(
				mock.DB,
				prune,
				cfg.BatchSize,
				nil,
				mock.ChainConfig,
				mock.Engine,
				&vm.Config{},
				mock.Notifications.Accumulator,
				cfg.StateStream,
				/*stateStream=*/ false,
				/*exec22=*/ cfg.HistoryV3,
				dirs,
				blockReader,
				mock.sentriesClient.Hd,
				mock.gspec,
				ethconfig.Defaults.Sync,
				mock.agg,
			),
			stagedsync.StageHashStateCfg(mock.DB, mock.Dirs, cfg.HistoryV3),
			stagedsync.StageTrieCfg(mock.DB, true, true, false, dirs.Tmp, blockReader, mock.sentriesClient.Hd, cfg.HistoryV3, mock.agg),
			stagedsync.StageHistoryCfg(mock.DB, prune, dirs.Tmp),
			stagedsync.StageLogIndexCfg(mock.DB, prune, dirs.Tmp),
			stagedsync.StageCallTracesCfg(mock.DB, prune, 0, dirs.Tmp),
			stagedsync.StageTxLookupCfg(mock.DB, prune, dirs.Tmp, mock.ChainConfig.Bor, blockReader),
			stagedsync.StageFinishCfg(mock.DB, dirs.Tmp, forkValidator),
			!withPosDownloader),
		stagedsync.DefaultUnwindOrder,
		stagedsync.DefaultPruneOrder,
		logger,
	)

	mock.sentriesClient.Hd.StartPoSDownloader(mock.Ctx, sendHeaderRequest, penalize)

	miningConfig := cfg.Miner
	miningConfig.Enabled = true
	miningConfig.Noverify = false
	miningConfig.Etherbase = mock.Address
	miningConfig.SigKey = mock.Key
	miningCancel := make(chan struct{})
	go func() {
		<-mock.Ctx.Done()
		close(miningCancel)
	}()

	miner := stagedsync.NewMiningState(&miningConfig)
	mock.PendingBlocks = miner.PendingResultCh
	mock.MinedBlocks = miner.MiningResultCh
	mock.MiningSync = stagedsync.New(
		stagedsync.MiningStages(mock.Ctx,
			stagedsync.StageMiningCreateBlockCfg(mock.DB, miner, *mock.ChainConfig, mock.Engine, mock.TxPool, nil, nil, dirs.Tmp, blockReader),
			stagedsync.StageMiningExecCfg(mock.DB, miner, nil, *mock.ChainConfig, mock.Engine, &vm.Config{}, dirs.Tmp, nil, 0, mock.TxPool, nil, blockReader),
			stagedsync.StageHashStateCfg(mock.DB, dirs, cfg.HistoryV3),
			stagedsync.StageTrieCfg(mock.DB, false, true, false, dirs.Tmp, blockReader, mock.sentriesClient.Hd, cfg.HistoryV3, mock.agg),
			stagedsync.StageMiningFinishCfg(mock.DB, *mock.ChainConfig, mock.Engine, miner, miningCancel, blockReader),
		),
		stagedsync.MiningUnwindOrder,
		stagedsync.MiningPruneOrder,
		logger,
	)

	mock.StreamWg.Add(1)
	go mock.sentriesClient.RecvMessageLoop(mock.Ctx, mock.SentryClient, &mock.ReceiveWg)
	mock.StreamWg.Wait()
	mock.StreamWg.Add(1)
	go mock.sentriesClient.RecvUploadMessageLoop(mock.Ctx, mock.SentryClient, &mock.ReceiveWg)
	mock.StreamWg.Wait()
	mock.StreamWg.Add(1)
	go mock.sentriesClient.RecvUploadHeadersMessageLoop(mock.Ctx, mock.SentryClient, &mock.ReceiveWg)
	mock.StreamWg.Wait()

	return mock
}

// Mock is convenience function to create a mock with some pre-set values
func Mock(tb testing.TB) *MockSentry {
	funds := big.NewInt(1 * params.Ether)
	key, _ := crypto.HexToECDSA("b71c71a67e1177ad4e901695e1b4b9ee17ae16c6668d313eac2f96dbcda3f291")
	address := crypto.PubkeyToAddress(key.PublicKey)
	chainConfig := params.TestChainConfig
	gspec := &types.Genesis{
		Config: chainConfig,
		Alloc: types.GenesisAlloc{
			address: {Balance: funds},
		},
	}
	return MockWithGenesis(tb, gspec, key, false)
}

func MockWithTxPool(t *testing.T) *MockSentry {
	funds := big.NewInt(1 * params.Ether)
	key, _ := crypto.HexToECDSA("b71c71a67e1177ad4e901695e1b4b9ee17ae16c6668d313eac2f96dbcda3f291")
	address := crypto.PubkeyToAddress(key.PublicKey)
	chainConfig := params.TestChainConfig
	gspec := &types.Genesis{
		Config: chainConfig,
		Alloc: types.GenesisAlloc{
			address: {Balance: funds},
		},
	}

	return MockWithEverything(t, gspec, key, prune.DefaultMode, ethash.NewFaker(), true, false)
}

func MockWithZeroTTD(t *testing.T, withPosDownloader bool) *MockSentry {
	funds := big.NewInt(1 * params.Ether)
	key, _ := crypto.HexToECDSA("b71c71a67e1177ad4e901695e1b4b9ee17ae16c6668d313eac2f96dbcda3f291")
	address := crypto.PubkeyToAddress(key.PublicKey)
	chainConfig := params.AllProtocolChanges
	chainConfig.TerminalTotalDifficulty = libcommon.Big0
	gspec := &types.Genesis{
		Config: chainConfig,
		Alloc: types.GenesisAlloc{
			address: {Balance: funds},
		},
	}
	return MockWithGenesis(t, gspec, key, withPosDownloader)
}

func MockWithZeroTTDGnosis(t *testing.T, withPosDownloader bool) *MockSentry {
	funds := big.NewInt(1 * params.Ether)
	key, _ := crypto.HexToECDSA("b71c71a67e1177ad4e901695e1b4b9ee17ae16c6668d313eac2f96dbcda3f291")
	address := crypto.PubkeyToAddress(key.PublicKey)
	chainConfig := params.TestChainAuraConfig
	chainConfig.TerminalTotalDifficulty = libcommon.Big0
	chainConfig.TerminalTotalDifficultyPassed = true
	gspec := &types.Genesis{
		Config: chainConfig,
		Alloc: types.GenesisAlloc{
			address: {Balance: funds},
		},
	}
	engine := ethconsensusconfig.CreateConsensusEngineBareBones(chainConfig, log.New())
	return MockWithGenesisEngine(t, gspec, engine, withPosDownloader)
}

func (ms *MockSentry) EnableLogs() {
	ms.Log.SetHandler(log.LvlFilterHandler(log.LvlInfo, log.StderrHandler))
}

func (ms *MockSentry) numberOfPoWBlocks(chain *core.ChainPack) int {
	if ms.ChainConfig.TerminalTotalDifficulty == nil {
		return chain.Length()
	}
	return chain.NumberOfPoWBlocks()
}

func (ms *MockSentry) insertPoWBlocks(chain *core.ChainPack) error {
	n := ms.numberOfPoWBlocks(chain)
	if n == 0 {
		// No Proof-of-Work blocks
		return nil
	}

	// Send NewBlock message
	b, err := rlp.EncodeToBytes(&eth.NewBlockPacket{
		Block: chain.Blocks[n-1],
		TD:    big.NewInt(1), // This is ignored anyway
	})
	if err != nil {
		return err
	}
	ms.ReceiveWg.Add(1)
	for _, err = range ms.Send(&proto_sentry.InboundMessage{Id: proto_sentry.MessageId_NEW_BLOCK_66, Data: b, PeerId: ms.PeerId}) {
		if err != nil {
			return err
		}
	}

	// Send all the headers
	b, err = rlp.EncodeToBytes(&eth.BlockHeadersPacket66{
		RequestId:          1,
		BlockHeadersPacket: chain.Headers[0:n],
	})
	if err != nil {
		return err
	}
	ms.ReceiveWg.Add(1)
	for _, err = range ms.Send(&proto_sentry.InboundMessage{Id: proto_sentry.MessageId_BLOCK_HEADERS_66, Data: b, PeerId: ms.PeerId}) {
		if err != nil {
			return err
		}
	}

	// Send all the bodies
	packet := make(eth.BlockBodiesPacket, n)
	for i, block := range chain.Blocks[0:n] {
		packet[i] = block.Body()
	}
	b, err = rlp.EncodeToBytes(&eth.BlockBodiesPacket66{
		RequestId:         1,
		BlockBodiesPacket: packet,
	})
	if err != nil {
		return err
	}
	ms.ReceiveWg.Add(1)
	for _, err = range ms.Send(&proto_sentry.InboundMessage{Id: proto_sentry.MessageId_BLOCK_BODIES_66, Data: b, PeerId: ms.PeerId}) {
		if err != nil {
			return err
		}
	}
	ms.ReceiveWg.Wait() // Wait for all messages to be processed before we proceed

	if ms.TxPool != nil {
		ms.ReceiveWg.Add(1)
	}
	initialCycle := MockInsertAsInitialCycle
<<<<<<< HEAD
	if _, err = StageLoopStep(ms.Ctx, ms.ChainConfig, ms.DB, ms.Sync, ms.Notifications, initialCycle, ms.UpdateHead); err != nil {
=======
	blockReader, _ := ms.NewBlocksIO()
	hook := NewHook(ms.Ctx, ms.Notifications, ms.Sync, ms.ChainConfig, ms.Log, ms.UpdateHead)
	if _, err = StageLoopStep(ms.Ctx, ms.DB, ms.Sync, initialCycle, ms.Log, blockReader.Snapshots().(*snapshotsync.RoSnapshots), hook); err != nil {
>>>>>>> 7c89afcb
		return err
	}
	if ms.TxPool != nil {
		ms.ReceiveWg.Wait() // Wait for TxPool notification
	}
	return nil
}

func (ms *MockSentry) insertPoSBlocks(chain *core.ChainPack) error {
	n := ms.numberOfPoWBlocks(chain)
	if n >= chain.Length() {
		return nil
	}

	for i := n; i < chain.Length(); i++ {
		if err := chain.Blocks[i].HashCheck(); err != nil {
			return err
		}
		ms.SendPayloadRequest(chain.Blocks[i])
	}

	initialCycle := false
	blockReader, _ := ms.NewBlocksIO()
	hook := NewHook(ms.Ctx, ms.Notifications, ms.Sync, ms.ChainConfig, ms.Log, ms.UpdateHead)
	headBlockHash, err := StageLoopStep(ms.Ctx, ms.DB, ms.Sync, initialCycle, ms.Log, blockReader.Snapshots().(*snapshotsync.RoSnapshots), hook)
	if err != nil {
		return err
	}
	SendPayloadStatus(ms.HeaderDownload(), headBlockHash, err)
	ms.ReceivePayloadStatus()

	fc := engineapi.ForkChoiceMessage{
		HeadBlockHash:      chain.TopBlock.Hash(),
		SafeBlockHash:      chain.TopBlock.Hash(),
		FinalizedBlockHash: chain.TopBlock.Hash(),
	}
	ms.SendForkChoiceRequest(&fc)
	headBlockHash, err = StageLoopStep(ms.Ctx, ms.DB, ms.Sync, initialCycle, ms.Log, blockReader.Snapshots().(*snapshotsync.RoSnapshots), hook)
	if err != nil {
		return err
	}
	SendPayloadStatus(ms.HeaderDownload(), headBlockHash, err)
	ms.ReceivePayloadStatus()

	return nil
}

func (ms *MockSentry) InsertChain(chain *core.ChainPack) error {
	if err := ms.insertPoWBlocks(chain); err != nil {
		return err
	}
	if err := ms.insertPoSBlocks(chain); err != nil {
		return err
	}
	// Check if the latest header was imported or rolled back
	if err := ms.DB.View(ms.Ctx, func(tx kv.Tx) error {
		if rawdb.ReadHeader(tx, chain.TopBlock.Hash(), chain.TopBlock.NumberU64()) == nil {
			return fmt.Errorf("did not import block %d %x", chain.TopBlock.NumberU64(), chain.TopBlock.Hash())
		}
		execAt, err := stages.GetStageProgress(tx, stages.Execution)
		if err != nil {
			return err
		}
		if execAt == 0 {
			return fmt.Errorf("sentryMock.InsertChain end up with Execution stage progress = 0")
		}
		return nil
	}); err != nil {
		return err
	}
	if ms.sentriesClient.Hd.IsBadHeader(chain.TopBlock.Hash()) {
		return fmt.Errorf("block %d %x was invalid", chain.TopBlock.NumberU64(), chain.TopBlock.Hash())
	}
	//if ms.HistoryV3 {
	//if err := ms.agg.BuildFiles(ms.Ctx, ms.DB); err != nil {
	//	return err
	//}
	//if err := ms.DB.UpdateNosync(ms.Ctx, func(tx kv.RwTx) error {
	//	ms.agg.SetTx(tx)
	//	if err := ms.agg.Prune(ms.Ctx, math.MaxUint64); err != nil {
	//		return err
	//	}
	//	return nil
	//}); err != nil {
	//	return err
	//}
	//}
	return nil
}

func (ms *MockSentry) SendPayloadRequest(message *types.Block) {
	ms.sentriesClient.Hd.BeaconRequestList.AddPayloadRequest(message)
}

func (ms *MockSentry) SendForkChoiceRequest(message *engineapi.ForkChoiceMessage) {
	ms.sentriesClient.Hd.BeaconRequestList.AddForkChoiceRequest(message)
}

func (ms *MockSentry) ReceivePayloadStatus() engineapi.PayloadStatus {
	return <-ms.sentriesClient.Hd.PayloadStatusCh
}

func (ms *MockSentry) HeaderDownload() *headerdownload.HeaderDownload {
	return ms.sentriesClient.Hd
}

func (ms *MockSentry) NewHistoryStateReader(blockNum uint64, tx kv.Tx) state.StateReader {
	r, err := rpchelper.CreateHistoryStateReader(tx, blockNum, 0, ms.HistoryV3, ms.ChainConfig.ChainName)
	if err != nil {
		panic(err)
	}
	return r
}

func (ms *MockSentry) NewStateReader(tx kv.Tx) state.StateReader {
	if ethconfig.EnableHistoryV4InTest {
		return state.NewReaderV4(tx.(kv.TemporalTx))
	}
	return state.NewPlainStateReader(tx)
}

func (ms *MockSentry) NewStateWriter(tx kv.RwTx, blockNum uint64) state.StateWriter {
	if ethconfig.EnableHistoryV4InTest {
		return state.NewWriterV4(tx.(kv.TemporalTx))
	}
	return state.NewPlainStateWriter(tx, tx, blockNum)
}

func (ms *MockSentry) CalcStateRoot(tx kv.Tx) libcommon.Hash {
	if ethconfig.EnableHistoryV4InTest {
		//aggCtx := tx.(kv.TemporalTx).(*temporal.Tx).AggCtx()
		rootBytes, err := tx.(kv.TemporalTx).(*temporal.Tx).Agg().ComputeCommitment(false, false)
		if err != nil {
			panic(fmt.Errorf("ComputeCommitment: %w", err))
		}
		return libcommon.BytesToHash(rootBytes)
	}

	h, err := trie.CalcRoot("test", tx)
	if err != nil {
		panic(err)
	}
	return h
}
func (ms *MockSentry) HistoryV3Components() *libstate.AggregatorV3 {
	return ms.agg
}

func (ms *MockSentry) NewBlocksIO() (services.FullBlockReader, *blockio.BlockWriter) {
	return snapshotsync.NewBlockReader(ms.BlockSnapshots, ms.TransactionsV3), blockio.NewBlockWriter(ms.HistoryV3, ms.TransactionsV3)
}<|MERGE_RESOLUTION|>--- conflicted
+++ resolved
@@ -587,13 +587,9 @@
 		ms.ReceiveWg.Add(1)
 	}
 	initialCycle := MockInsertAsInitialCycle
-<<<<<<< HEAD
-	if _, err = StageLoopStep(ms.Ctx, ms.ChainConfig, ms.DB, ms.Sync, ms.Notifications, initialCycle, ms.UpdateHead); err != nil {
-=======
 	blockReader, _ := ms.NewBlocksIO()
 	hook := NewHook(ms.Ctx, ms.Notifications, ms.Sync, ms.ChainConfig, ms.Log, ms.UpdateHead)
 	if _, err = StageLoopStep(ms.Ctx, ms.DB, ms.Sync, initialCycle, ms.Log, blockReader.Snapshots().(*snapshotsync.RoSnapshots), hook); err != nil {
->>>>>>> 7c89afcb
 		return err
 	}
 	if ms.TxPool != nil {
