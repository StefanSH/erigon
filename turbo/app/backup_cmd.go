package app

import (
	"fmt"
	"os"
	"path/filepath"

	"github.com/c2h5oh/datasize"
	"github.com/ledgerwatch/erigon-lib/common/datadir"
	"github.com/ledgerwatch/erigon-lib/common/dir"
	"github.com/ledgerwatch/erigon-lib/kv"
	"github.com/ledgerwatch/erigon/cmd/utils"
	"github.com/ledgerwatch/erigon/cmd/utils/flags"
	"github.com/ledgerwatch/erigon/turbo/backup"
	"github.com/ledgerwatch/erigon/turbo/debug"
	"github.com/ledgerwatch/erigon/turbo/logging"
	"github.com/urfave/cli/v2"
)

// nolint
var backupCommand = cli.Command{
	Name: "alpha_backup",
	Description: `Alpha verison of command. Backup all databases without stopping of Erigon.
While this command has Alpha prefix - we recommend to stop Erigon for backup. 
Limitations: 
- no support of datadir/snapshots folder. Recommendation: backup snapshots dir manually AFTER databases backup. Possible to implement in future.
- no support of Consensus DB (copy it manually if you need). Possible to implement in future.
- way to pipe output to compressor (lz4/zstd). Can compress target floder later or use zfs-with-enabled-compression.
- jwt tocken: copy it manually - if need. 
- no support of SentryDB (datadir/nodes folder). Because seems no much reason to backup it.

Example: erigon backup --datadir=<your_datadir> --to.datadir=<backup_datadir>

TODO:
- support of Consensus DB (copy it manually if you need). Possible to implement in future.
- support 2 use-cases: create new node (then remove jwt tocken, and nodes folder) and backup exising one (then backup jwt tocken, and nodes folder)
- support of datadir/snapshots folder. Possible to implement in future. Can copy it manually or rsync or symlink/mount.
`,
	Action: doBackup,
	Flags: joinFlags([]cli.Flag{
		&utils.DataDirFlag,
		&ToDatadirFlag,
		&BackupToPageSizeFlag,
		&BackupLabelsFlag,
		&BackupTablesFlag,
		&WarmupThreadsFlag,
	}, debug.Flags, logging.Flags),
}

var (
	ToDatadirFlag = flags.DirectoryFlag{
		Name:     "to.datadir",
		Usage:    "Target datadir",
		Required: true,
	}
	BackupLabelsFlag = cli.StringFlag{
		Name:  "lables",
		Usage: "Name of component to backup. Example: chaindata,txpool,downloader",
	}
	BackupTablesFlag = cli.StringFlag{
		Name:  "tables",
		Usage: "One of: PlainState,HashedState",
	}
	BackupToPageSizeFlag = cli.StringFlag{
		Name:  "to.pagesize",
		Usage: utils.DbPageSizeFlag.Usage,
	}
	WarmupThreadsFlag = cli.Uint64Flag{
		Name: "warmup.threads",
		Usage: `Erigon's db works as blocking-io: means it stops when read from disk. 
It means backup speed depends on 'disk latency' (not throughput). 
Can spawn many threads which will read-ahead the data and bring it to OS's PageCache. 
CloudDrives (and ssd) have bad-latency and good-parallel-throughput - then having >1k of warmup threads will help.`,
		Value: uint64(backup.ReadAheadThreads),
	}
)

func doBackup(cliCtx *cli.Context) error {
<<<<<<< HEAD
	logger, err := debug.Setup(cliCtx, true)
	if err != nil {
		panic(err)
	}

	defer logger.Info("[backup] done")
=======
	logger, err := debug.Setup(cliCtx, true /* rootLogger */)
	if err != nil {
		return err
	}

	defer logger.Info("backup done")
>>>>>>> 5e254ce9

	ctx := cliCtx.Context
	dirs := datadir.New(cliCtx.String(utils.DataDirFlag.Name))
	toDirs := datadir.New(cliCtx.String(ToDatadirFlag.Name))

	var targetPageSize datasize.ByteSize
	if cliCtx.IsSet(BackupToPageSizeFlag.Name) {
		targetPageSize = flags.DBPageSizeFlagUnmarshal(cliCtx, BackupToPageSizeFlag.Name, BackupToPageSizeFlag.Usage)
	}

	var lables = []kv.Label{kv.ChainDB, kv.TxPoolDB, kv.DownloaderDB}
	if cliCtx.IsSet(BackupToPageSizeFlag.Name) {
		lables = lables[:0]
		for _, l := range utils.SplitAndTrim(cliCtx.String(BackupLabelsFlag.Name)) {
			lables = append(lables, kv.UnmarshalLabel(l))
		}
	}

	var tables []string
	if cliCtx.IsSet(BackupTablesFlag.Name) {
		tables = utils.SplitAndTrim(cliCtx.String(BackupTablesFlag.Name))
	}

	readAheadThreads := backup.ReadAheadThreads
	if cliCtx.IsSet(WarmupThreadsFlag.Name) {
		readAheadThreads = int(cliCtx.Uint64(WarmupThreadsFlag.Name))
	}

	//kv.SentryDB no much reason to backup
	//TODO: add support of kv.ConsensusDB
	for _, label := range lables {
		var from, to string
		switch label {
		case kv.ChainDB:
			from, to = dirs.Chaindata, toDirs.Chaindata
		case kv.TxPoolDB:
			from, to = dirs.TxPool, toDirs.TxPool
		case kv.DownloaderDB:
			from, to = filepath.Join(dirs.Snap, "db"), filepath.Join(toDirs.Snap, "db")
		default:
			panic(fmt.Sprintf("unexpected: %+v", label))
		}

		if !dir.Exist(from) {
			continue
		}

		if len(tables) == 0 { // if not partial backup - just drop target dir, to make backup more compact/fast (instead of clean tables)
			if err := os.RemoveAll(to); err != nil {
				return fmt.Errorf("mkdir: %w, %s", err, to)
			}
		}
		if err := os.MkdirAll(to, 0740); err != nil { //owner: rw, group: r, others: -
			return fmt.Errorf("mkdir: %w, %s", err, to)
		}
		logger.Info("[backup] start", "label", label)
		fromDB, toDB := backup.OpenPair(from, to, label, targetPageSize, logger)
<<<<<<< HEAD
		if err := backup.Kv2kv(ctx, fromDB, toDB, nil, readAheadThreads); err != nil {
=======
		if err := backup.Kv2kv(ctx, fromDB, toDB, nil, readAheadThreads, logger); err != nil {
>>>>>>> 5e254ce9
			return err
		}
	}

	return nil
}<|MERGE_RESOLUTION|>--- conflicted
+++ resolved
@@ -76,21 +76,12 @@
 )
 
 func doBackup(cliCtx *cli.Context) error {
-<<<<<<< HEAD
-	logger, err := debug.Setup(cliCtx, true)
-	if err != nil {
-		panic(err)
-	}
-
-	defer logger.Info("[backup] done")
-=======
 	logger, err := debug.Setup(cliCtx, true /* rootLogger */)
 	if err != nil {
 		return err
 	}
 
 	defer logger.Info("backup done")
->>>>>>> 5e254ce9
 
 	ctx := cliCtx.Context
 	dirs := datadir.New(cliCtx.String(utils.DataDirFlag.Name))
@@ -148,11 +139,7 @@
 		}
 		logger.Info("[backup] start", "label", label)
 		fromDB, toDB := backup.OpenPair(from, to, label, targetPageSize, logger)
-<<<<<<< HEAD
-		if err := backup.Kv2kv(ctx, fromDB, toDB, nil, readAheadThreads); err != nil {
-=======
 		if err := backup.Kv2kv(ctx, fromDB, toDB, nil, readAheadThreads, logger); err != nil {
->>>>>>> 5e254ce9
 			return err
 		}
 	}
