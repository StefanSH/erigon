package services

import (
	"context"

	"github.com/ledgerwatch/erigon-lib/common"
	"github.com/ledgerwatch/erigon-lib/kv"
	"github.com/ledgerwatch/erigon/core/types"
	"github.com/ledgerwatch/erigon/rlp"
)

type All struct {
	BlockReader FullBlockReader
}

type BlockReader interface {
<<<<<<< HEAD
	BlockByNumber(ctx context.Context, db kv.Tx, number uint64) (*types.Block, error)
	CurrentBlock(db kv.Tx) *types.Block
	BlockWithSenders(ctx context.Context, tx kv.Getter, hash common.Hash, blockHeight uint64) (block *types.Block, senders []common.Address, err error)
=======
	BlockWithSenders(ctx context.Context, tx kv.Getter, hash libcommon.Hash, blockHeight uint64) (block *types.Block, senders []libcommon.Address, err error)
>>>>>>> 30408289
	TxsV3Enabled() bool
}

type HeaderReader interface {
	Header(ctx context.Context, tx kv.Getter, hash common.Hash, blockHeight uint64) (*types.Header, error)
	HeaderByNumber(ctx context.Context, tx kv.Getter, blockHeight uint64) (*types.Header, error)
	HeaderByHash(ctx context.Context, tx kv.Getter, hash common.Hash) (*types.Header, error)
}

type CanonicalReader interface {
	CanonicalHash(ctx context.Context, tx kv.Getter, blockHeight uint64) (common.Hash, error)
}

type BodyReader interface {
	BodyWithTransactions(ctx context.Context, tx kv.Getter, hash common.Hash, blockHeight uint64) (body *types.Body, err error)
	BodyRlp(ctx context.Context, tx kv.Getter, hash common.Hash, blockHeight uint64) (bodyRlp rlp.RawValue, err error)
	Body(ctx context.Context, tx kv.Getter, hash common.Hash, blockHeight uint64) (body *types.Body, txAmount uint32, err error)
}

type TxnReader interface {
	TxnLookup(ctx context.Context, tx kv.Getter, txnHash common.Hash) (uint64, bool, error)
	TxnByIdxInBlock(ctx context.Context, tx kv.Getter, blockNum uint64, i int) (txn types.Transaction, err error)
	RawTransactions(ctx context.Context, tx kv.Getter, fromBlock, toBlock uint64) (txs [][]byte, err error)
}
type HeaderAndCanonicalReader interface {
	HeaderReader
	CanonicalReader
}

type BlockAndTxnReader interface {
	BlockReader
	//HeaderReader
	TxnReader
}

type FullBlockReader interface {
	BlockReader
	BodyReader
	HeaderReader
	TxnReader
	CanonicalReader
}

/*
type HeaderWriter interface {
	WriteHeader(tx kv.RwTx, header *types.Header) error
<<<<<<< HEAD
	WriteHeaderRaw(tx kv.StatelessRwTx, number uint64, hash common.Hash, headerRlp []byte, skipIndexing bool) error
	WriteCanonicalHash(tx kv.RwTx, hash common.Hash, number uint64) error
	WriteTd(db kv.Putter, hash common.Hash, number uint64, td *big.Int) error
=======
	WriteHeaderRaw(tx kv.StatelessRwTx, number uint64, hash libcommon.Hash, headerRlp []byte, skipIndexing bool) error
	WriteCanonicalHash(tx kv.RwTx, hash libcommon.Hash, number uint64) error
	WriteTd(db kv.Putter, hash libcommon.Hash, number uint64, td *big.Int) error
>>>>>>> 30408289
	// [from,to)
	FillHeaderNumberIndex(logPrefix string, tx kv.RwTx, tmpDir string, from, to uint64, ctx context.Context, logger log.Logger) error
}
type BlockWriter interface {
	HeaderWriter
<<<<<<< HEAD
	WriteRawBodyIfNotExists(tx kv.RwTx, hash common.Hash, number uint64, body *types.RawBody) (ok bool, lastTxnNum uint64, err error)
	WriteBody(tx kv.RwTx, hash common.Hash, number uint64, body *types.Body) error
=======
	WriteRawBodyIfNotExists(tx kv.RwTx, hash libcommon.Hash, number uint64, body *types.RawBody) (ok bool, lastTxnNum uint64, err error)
	WriteBody(tx kv.RwTx, hash libcommon.Hash, number uint64, body *types.Body) error
>>>>>>> 30408289
}
*/<|MERGE_RESOLUTION|>--- conflicted
+++ resolved
@@ -14,13 +14,9 @@
 }
 
 type BlockReader interface {
-<<<<<<< HEAD
 	BlockByNumber(ctx context.Context, db kv.Tx, number uint64) (*types.Block, error)
 	CurrentBlock(db kv.Tx) *types.Block
 	BlockWithSenders(ctx context.Context, tx kv.Getter, hash common.Hash, blockHeight uint64) (block *types.Block, senders []common.Address, err error)
-=======
-	BlockWithSenders(ctx context.Context, tx kv.Getter, hash libcommon.Hash, blockHeight uint64) (block *types.Block, senders []libcommon.Address, err error)
->>>>>>> 30408289
 	TxsV3Enabled() bool
 }
 
@@ -67,26 +63,15 @@
 /*
 type HeaderWriter interface {
 	WriteHeader(tx kv.RwTx, header *types.Header) error
-<<<<<<< HEAD
-	WriteHeaderRaw(tx kv.StatelessRwTx, number uint64, hash common.Hash, headerRlp []byte, skipIndexing bool) error
-	WriteCanonicalHash(tx kv.RwTx, hash common.Hash, number uint64) error
-	WriteTd(db kv.Putter, hash common.Hash, number uint64, td *big.Int) error
-=======
 	WriteHeaderRaw(tx kv.StatelessRwTx, number uint64, hash libcommon.Hash, headerRlp []byte, skipIndexing bool) error
 	WriteCanonicalHash(tx kv.RwTx, hash libcommon.Hash, number uint64) error
 	WriteTd(db kv.Putter, hash libcommon.Hash, number uint64, td *big.Int) error
->>>>>>> 30408289
 	// [from,to)
 	FillHeaderNumberIndex(logPrefix string, tx kv.RwTx, tmpDir string, from, to uint64, ctx context.Context, logger log.Logger) error
 }
 type BlockWriter interface {
 	HeaderWriter
-<<<<<<< HEAD
-	WriteRawBodyIfNotExists(tx kv.RwTx, hash common.Hash, number uint64, body *types.RawBody) (ok bool, lastTxnNum uint64, err error)
-	WriteBody(tx kv.RwTx, hash common.Hash, number uint64, body *types.Body) error
-=======
 	WriteRawBodyIfNotExists(tx kv.RwTx, hash libcommon.Hash, number uint64, body *types.RawBody) (ok bool, lastTxnNum uint64, err error)
 	WriteBody(tx kv.RwTx, hash libcommon.Hash, number uint64, body *types.Body) error
->>>>>>> 30408289
 }
 */