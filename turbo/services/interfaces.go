package services

import (
	"context"

	"github.com/ledgerwatch/erigon-lib/common"
	"github.com/ledgerwatch/erigon-lib/kv"
	"github.com/ledgerwatch/erigon/core/types"
	"github.com/ledgerwatch/erigon/rlp"
)

type All struct {
	BlockReader FullBlockReader
}

type BlockReader interface {
	BlockByNumber(ctx context.Context, db kv.Tx, number uint64) (*types.Block, error)
<<<<<<< HEAD
	CurrentBlock(db kv.Tx) *types.Block
=======
	BlockByHash(ctx context.Context, db kv.Tx, hash common.Hash) (*types.Block, error)
	CurrentBlock(db kv.Tx) (*types.Block, error)
>>>>>>> 696ccb6e
	BlockWithSenders(ctx context.Context, tx kv.Getter, hash common.Hash, blockHeight uint64) (block *types.Block, senders []common.Address, err error)
	TxsV3Enabled() bool
}

type HeaderReader interface {
	Header(ctx context.Context, tx kv.Getter, hash common.Hash, blockHeight uint64) (*types.Header, error)
	HeaderByNumber(ctx context.Context, tx kv.Getter, blockHeight uint64) (*types.Header, error)
	HeaderByHash(ctx context.Context, tx kv.Getter, hash common.Hash) (*types.Header, error)
}

type CanonicalReader interface {
	CanonicalHash(ctx context.Context, tx kv.Getter, blockHeight uint64) (common.Hash, error)
}

type BodyReader interface {
	BodyWithTransactions(ctx context.Context, tx kv.Getter, hash common.Hash, blockHeight uint64) (body *types.Body, err error)
	BodyRlp(ctx context.Context, tx kv.Getter, hash common.Hash, blockHeight uint64) (bodyRlp rlp.RawValue, err error)
	Body(ctx context.Context, tx kv.Getter, hash common.Hash, blockHeight uint64) (body *types.Body, txAmount uint32, err error)
}

type TxnReader interface {
	TxnLookup(ctx context.Context, tx kv.Getter, txnHash common.Hash) (uint64, bool, error)
	TxnByIdxInBlock(ctx context.Context, tx kv.Getter, blockNum uint64, i int) (txn types.Transaction, err error)
	RawTransactions(ctx context.Context, tx kv.Getter, fromBlock, toBlock uint64) (txs [][]byte, err error)
}
type HeaderAndCanonicalReader interface {
	HeaderReader
	CanonicalReader
}

type BlockAndTxnReader interface {
	BlockReader
	//HeaderReader
	TxnReader
}

type FullBlockReader interface {
	BlockReader
	BodyReader
	HeaderReader
	TxnReader
	CanonicalReader
}

/*
type HeaderWriter interface {
	WriteHeader(tx kv.RwTx, header *types.Header) error
	WriteHeaderRaw(tx kv.StatelessRwTx, number uint64, hash libcommon.Hash, headerRlp []byte, skipIndexing bool) error
	WriteCanonicalHash(tx kv.RwTx, hash libcommon.Hash, number uint64) error
	WriteTd(db kv.Putter, hash libcommon.Hash, number uint64, td *big.Int) error
	// [from,to)
	FillHeaderNumberIndex(logPrefix string, tx kv.RwTx, tmpDir string, from, to uint64, ctx context.Context, logger log.Logger) error
}
type BlockWriter interface {
	HeaderWriter
	WriteRawBodyIfNotExists(tx kv.RwTx, hash libcommon.Hash, number uint64, body *types.RawBody) (ok bool, lastTxnNum uint64, err error)
	WriteBody(tx kv.RwTx, hash libcommon.Hash, number uint64, body *types.Body) error
}
*/<|MERGE_RESOLUTION|>--- conflicted
+++ resolved
@@ -15,12 +15,8 @@
 
 type BlockReader interface {
 	BlockByNumber(ctx context.Context, db kv.Tx, number uint64) (*types.Block, error)
-<<<<<<< HEAD
-	CurrentBlock(db kv.Tx) *types.Block
-=======
 	BlockByHash(ctx context.Context, db kv.Tx, hash common.Hash) (*types.Block, error)
 	CurrentBlock(db kv.Tx) (*types.Block, error)
->>>>>>> 696ccb6e
 	BlockWithSenders(ctx context.Context, tx kv.Getter, hash common.Hash, blockHeight uint64) (block *types.Block, senders []common.Address, err error)
 	TxsV3Enabled() bool
 }
