package blockio

import (
	"context"
	"encoding/binary"
	"fmt"
	"math/big"
	"time"

	"github.com/ledgerwatch/erigon-lib/common"
	"github.com/ledgerwatch/erigon-lib/common/hexutility"
	"github.com/ledgerwatch/erigon-lib/etl"
	"github.com/ledgerwatch/erigon-lib/kv"
	"github.com/ledgerwatch/erigon-lib/kv/rawdbv3"
	"github.com/ledgerwatch/erigon/common/dbutils"
	"github.com/ledgerwatch/erigon/core/rawdb"
	"github.com/ledgerwatch/erigon/core/types"
	"github.com/ledgerwatch/erigon/turbo/backup"
	"github.com/ledgerwatch/log/v3"
)

// BlockReader can read blocks from db and snapshots
type BlockWriter struct {
<<<<<<< HEAD
	// adding Auto-Increment BlockID
	// allow store non-canonical Txs/Senders
=======
	historyV3 bool

>>>>>>> 46f86c7d
	txsV3 bool
}

func NewBlockWriter(historyV3, txsV3 bool) *BlockWriter {
	return &BlockWriter{historyV3: historyV3, txsV3: txsV3}
}

func (w *BlockWriter) TxsV3Enabled() bool { return w.txsV3 }
func (w *BlockWriter) WriteBlock(tx kv.RwTx, block *types.Block) error {
	if err := rawdb.WriteHeader(tx, block.HeaderNoCopy(), w.txsV3); err != nil {
		return err
	}
	if err := rawdb.WriteBody(tx, block.Hash(), block.NumberU64(), block.Body(), w.txsV3); err != nil {
		return err
	}
	return nil
}
func (w *BlockWriter) WriteHeader(tx kv.RwTx, header *types.Header) error {
	return rawdb.WriteHeader(tx, header, w.txsV3)
}
func (w *BlockWriter) WriteHeaderRaw(tx kv.StatelessRwTx, number uint64, hash common.Hash, headerRlp []byte, skipIndexing bool) error {
	return rawdb.WriteHeaderRaw(tx, number, hash, headerRlp, skipIndexing, w.txsV3)
}
func (w *BlockWriter) WriteCanonicalHash(tx kv.RwTx, hash common.Hash, number uint64) error {
	return rawdb.WriteCanonicalHash(tx, hash, number)
}
func (w *BlockWriter) WriteTd(db kv.Putter, hash common.Hash, number uint64, td *big.Int) error {
	return rawdb.WriteTd(db, hash, number, td)
}

func (w *BlockWriter) FillHeaderNumberIndex(logPrefix string, tx kv.RwTx, tmpDir string, from, to uint64, ctx context.Context, logger log.Logger) error {
	startKey := make([]byte, 8)
	binary.BigEndian.PutUint64(startKey, from)
	endKey := dbutils.HeaderKey(to, common.Hash{}) // etl.Tranform uses ExractEndKey as exclusive bound, therefore +1

	fromTable := kv.HeaderID
	if !w.txsV3 {
		fromTable = kv.Headers
	}
	return etl.Transform(
		logPrefix,
		tx,
		fromTable,
		kv.HeaderNumber,
		tmpDir,
		extractHeaders,
		etl.IdentityLoadFunc,
		etl.TransformArgs{
			ExtractStartKey: startKey,
			ExtractEndKey:   endKey,
			Quit:            ctx.Done(),
		},
		logger,
	)
}

<<<<<<< HEAD
func extractHeaders(k []byte, _ []byte, next etl.ExtractNextFunc) error {
=======
func (w *BlockWriter) MakeBodiesCanonical(tx kv.RwTx, from uint64, ctx context.Context, logPrefix string, logEvery *time.Ticker) error {
	// Property of blockchain: same block in different forks will have different hashes.
	// Means - can mark all canonical blocks as non-canonical on unwind, and
	// do opposite here - without storing any meta-info.
	if err := rawdb.MakeBodiesCanonical(tx, from, ctx, logPrefix, logEvery, w.txsV3, func(blockNum, lastTxnNum uint64) error {
		if w.historyV3 {
			if err := rawdbv3.TxNums.Append(tx, blockNum, lastTxnNum); err != nil {
				return err
			}
		}
		return nil
	}); err != nil {
		return fmt.Errorf("make block canonical: %w", err)
	}
	return nil
}
func (w *BlockWriter) MakeBodiesNonCanonical(tx kv.RwTx, from uint64, deleteBodies bool, ctx context.Context, logPrefix string, logEvery *time.Ticker) error {
	if err := rawdb.MakeBodiesNonCanonical(tx, from, deleteBodies, ctx, logPrefix, logEvery); err != nil {
		return err
	}
	if w.historyV3 {
		if err := rawdbv3.TxNums.Truncate(tx, from); err != nil {
			return err
		}
	}
	return nil
}

func extractHeaders(k []byte, v []byte, next etl.ExtractNextFunc) error {
>>>>>>> 46f86c7d
	// We only want to extract entries composed by Block Number + Header Hash
	if len(k) != 40 {
		return nil
	}
	return next(k, k[8:], k[:8])
}

func (w *BlockWriter) WriteRawBodyIfNotExists(tx kv.RwTx, hash common.Hash, number uint64, body *types.RawBody) (ok bool, lastTxnNum uint64, err error) {
	return rawdb.WriteRawBodyIfNotExists(tx, hash, number, body, w.txsV3)
}
func (w *BlockWriter) WriteBody(tx kv.RwTx, hash common.Hash, number uint64, body *types.Body) error {
	return rawdb.WriteBody(tx, hash, number, body, w.txsV3)
}
func (w *BlockWriter) TruncateBodies(db kv.RoDB, tx kv.RwTx, from uint64) error {
	if w.txsV3 {
		panic("txsV3 doesn't allow TruncateBodies")
	}
	fromB := hexutility.EncodeTs(from)
	if err := tx.ForEach(kv.BlockBody, fromB, func(k, _ []byte) error { return tx.Delete(kv.BlockBody, k) }); err != nil {
		return err
	}

	if err := backup.ClearTables(context.Background(), db, tx,
		kv.NonCanonicalTxs,
		kv.EthTx,
		kv.MaxTxNum,
	); err != nil {
		return err
	}
	if err := rawdb.ResetSequence(tx, kv.EthTx, 0); err != nil {
		return err
	}

	if err := rawdb.ResetSequence(tx, kv.NonCanonicalTxs, 0); err != nil {
		return err
	}
	return nil
}

func (w *BlockWriter) TruncateBlocks(ctx context.Context, tx kv.RwTx, blockFrom uint64) error {
	return rawdb.TruncateBlocks(ctx, tx, blockFrom)
}
func (w *BlockWriter) TruncateTd(tx kv.RwTx, blockFrom uint64) error {
	return rawdb.TruncateTd(tx, blockFrom)
}
func (w *BlockWriter) ResetSenders(ctx context.Context, db kv.RoDB, tx kv.RwTx) error {
	return backup.ClearTables(ctx, db, tx, kv.Senders)
}

// Prune - [1, to) old blocks after moving it to snapshots.
// keeps genesis in db
// doesn't change sequences of kv.EthTx and kv.NonCanonicalTxs
// doesn't delete Receipts, Senders, Canonical markers, TotalDifficulty
func (w *BlockWriter) Prune(ctx context.Context, tx kv.RwTx, blockTo uint64, blocksDeleteLimit int) error {
	return rawdb.DeleteAncientBlocks(tx, blockTo, blocksDeleteLimit)
}<|MERGE_RESOLUTION|>--- conflicted
+++ resolved
@@ -21,13 +21,10 @@
 
 // BlockReader can read blocks from db and snapshots
 type BlockWriter struct {
-<<<<<<< HEAD
+	historyV3 bool
+
 	// adding Auto-Increment BlockID
 	// allow store non-canonical Txs/Senders
-=======
-	historyV3 bool
-
->>>>>>> 46f86c7d
 	txsV3 bool
 }
 
@@ -84,9 +81,6 @@
 	)
 }
 
-<<<<<<< HEAD
-func extractHeaders(k []byte, _ []byte, next etl.ExtractNextFunc) error {
-=======
 func (w *BlockWriter) MakeBodiesCanonical(tx kv.RwTx, from uint64, ctx context.Context, logPrefix string, logEvery *time.Ticker) error {
 	// Property of blockchain: same block in different forks will have different hashes.
 	// Means - can mark all canonical blocks as non-canonical on unwind, and
@@ -104,7 +98,7 @@
 	return nil
 }
 func (w *BlockWriter) MakeBodiesNonCanonical(tx kv.RwTx, from uint64, deleteBodies bool, ctx context.Context, logPrefix string, logEvery *time.Ticker) error {
-	if err := rawdb.MakeBodiesNonCanonical(tx, from, deleteBodies, ctx, logPrefix, logEvery); err != nil {
+	if err := rawdb.MakeBodiesNonCanonical(tx, from, deleteBodies, ctx, logPrefix, logEvery, w.txsV3); err != nil {
 		return err
 	}
 	if w.historyV3 {
@@ -115,8 +109,7 @@
 	return nil
 }
 
-func extractHeaders(k []byte, v []byte, next etl.ExtractNextFunc) error {
->>>>>>> 46f86c7d
+func extractHeaders(k []byte, _ []byte, next etl.ExtractNextFunc) error {
 	// We only want to extract entries composed by Block Number + Header Hash
 	if len(k) != 40 {
 		return nil
