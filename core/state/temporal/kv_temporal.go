--- conflicted
+++ resolved
@@ -217,117 +217,10 @@
 	return tx.MdbxTx.Commit()
 }
 
-<<<<<<< HEAD
-const (
-	AccountsDomain   kv.Domain = "AccountsDomain"
-	StorageDomain    kv.Domain = "StorageDomain"
-	CodeDomain       kv.Domain = "CodeDomain"
-	CommitmentDomain kv.Domain = "CommitmentDomain"
-)
-
-const (
-	AccountsHistory   kv.History = "AccountsHistory"
-	StorageHistory    kv.History = "StorageHistory"
-	CodeHistory       kv.History = "CodeHistory"
-	CommitmentHistory kv.History = "CommitmentHistory"
-)
-
-const (
-	AccountsHistoryIdx kv.InvertedIdx = "AccountsHistoryIdx"
-	StorageHistoryIdx  kv.InvertedIdx = "StorageHistoryIdx"
-	CodeHistoryIdx     kv.InvertedIdx = "CodeHistoryIdx"
-
-	LogTopicIdx   kv.InvertedIdx = "LogTopicIdx"
-	LogAddrIdx    kv.InvertedIdx = "LogAddrIdx"
-	TracesFromIdx kv.InvertedIdx = "TracesFromIdx"
-	TracesToIdx   kv.InvertedIdx = "TracesToIdx"
-)
-
 func (tx *Tx) DomainRange(name kv.Domain, fromKey, toKey []byte, asOfTs uint64, asc order.By, limit int) (it iter.KV, err error) {
 	it, err = tx.aggCtx.DomainRange(tx.MdbxTx, name, fromKey, toKey, asOfTs, asc, limit)
 	if err != nil {
 		return nil, err
-=======
-func (tx *Tx) DomainRange(name kv.Domain, fromKey, toKey []byte, asOfTs uint64, asc order.By, limit int) (it iter.KV, err error) {
-	if asc == order.Desc {
-		panic("not supported yet")
-	}
-	switch name {
-	case kv.AccountsDomain:
-		histStateIt := tx.aggCtx.AccountHistoricalStateRange(asOfTs, fromKey, toKey, limit, tx)
-		// TODO: somehow avoid common.Copy(k) - WalkAsOfIter is not zero-copy
-		// Is histStateIt possible to increase keys lifetime to: 2 .Next() calls??
-		histStateIt2 := iter.TransformKV(histStateIt, func(k, v []byte) ([]byte, []byte, error) {
-			if len(v) == 0 {
-				return k[:20], v, nil
-			}
-			v, err = tx.db.convertV3toV2(v)
-			if err != nil {
-				return nil, nil, err
-			}
-			/*
-				var force *common.Hash
-				if tx.db.systemContractLookup != nil {
-					if records, ok := tx.db.systemContractLookup[common.BytesToAddress(k)]; ok {
-						p := sort.Search(len(records), func(i int) bool {
-							return records[i].TxNumber > asOfTs
-						})
-						hash := records[p-1].CodeHash
-						force = &hash
-					}
-				}
-				v, err = tx.db.restoreCodeHash(tx.MdbxTx, k, v, force)
-				if err != nil {
-					return nil, nil, err
-				}
-			*/
-			return k[:20], common.Copy(v), nil
-		})
-		lastestStateIt, err := tx.RangeAscend(kv.PlainState, fromKey, toKey, -1) // don't apply limit, because need filter
-		if err != nil {
-			return nil, err
-		}
-		// TODO: instead of iterate over whole storage, need implement iterator which does cursor.Seek(nextAccount)
-		latestStateIt2 := iter.FilterKV(lastestStateIt, func(k, v []byte) bool {
-			return len(k) == 20
-		})
-		it = iter.UnionKV(histStateIt2, latestStateIt2, limit)
-	case kv.StorageDomain:
-		storageIt := tx.aggCtx.StorageHistoricalStateRange(asOfTs, fromKey, toKey, limit, tx)
-		storageIt1 := iter.TransformKV(storageIt, func(k, v []byte) ([]byte, []byte, error) {
-			return k, v, nil
-		})
-
-		accData, err := tx.GetOne(kv.PlainState, fromKey[:20])
-		if err != nil {
-			return nil, err
-		}
-		inc, err := tx.db.parseInc(accData)
-		if err != nil {
-			return nil, err
-		}
-		startkey := make([]byte, length.Addr+length.Incarnation+length.Hash)
-		copy(startkey, fromKey[:20])
-		binary.BigEndian.PutUint64(startkey[length.Addr:], inc)
-		copy(startkey[length.Addr+length.Incarnation:], fromKey[20:])
-
-		toPrefix := make([]byte, length.Addr+length.Incarnation)
-		copy(toPrefix, fromKey[:20])
-		binary.BigEndian.PutUint64(toPrefix[length.Addr:], inc+1)
-
-		it2, err := tx.RangeAscend(kv.PlainState, startkey, toPrefix, limit)
-		if err != nil {
-			return nil, err
-		}
-		it3 := iter.TransformKV(it2, func(k, v []byte) ([]byte, []byte, error) {
-			return append(append([]byte{}, k[:20]...), k[28:]...), v, nil
-		})
-		it = iter.UnionKV(storageIt1, it3, limit)
-	case kv.CodeDomain:
-		panic("not implemented yet")
-	default:
-		panic(fmt.Sprintf("unexpected: %s", name))
->>>>>>> afd8ea94
 	}
 	if closer, ok := it.(kv.Closer); ok {
 		tx.resourcesToClose = append(tx.resourcesToClose, closer)
@@ -338,13 +231,13 @@
 func (tx *Tx) DomainGet(name kv.Domain, key, key2 []byte) (v []byte, ok bool, err error) {
 	if ethconfig.EnableHistoryV4InTest {
 		switch name {
-		case AccountsDomain:
+		case kv.AccountsDomain:
 			return tx.aggCtx.AccountLatest(key, tx.MdbxTx)
-		case StorageDomain:
+		case kv.StorageDomain:
 			return tx.aggCtx.StorageLatest(key, key2, tx.MdbxTx)
-		case CodeDomain:
+		case kv.CodeDomain:
 			return tx.aggCtx.CodeLatest(key, tx.MdbxTx)
-		case CommitmentDomain:
+		case kv.CommitmentDomain:
 			return tx.aggCtx.CommitmentLatest(key, tx.MdbxTx)
 		default:
 			panic(fmt.Sprintf("unexpected: %s", name))
@@ -367,13 +260,13 @@
 func (tx *Tx) DomainGetAsOf(name kv.Domain, key, key2 []byte, ts uint64) (v []byte, ok bool, err error) {
 	if ethconfig.EnableHistoryV4InTest {
 		switch name {
-		case AccountsDomain:
+		case kv.AccountsDomain:
 			v, err := tx.aggCtx.ReadAccountData(key, ts, tx.MdbxTx)
 			return v, v != nil, err
-		case StorageDomain:
+		case kv.StorageDomain:
 			v, err := tx.aggCtx.ReadAccountStorage(append(common.Copy(key), key2...), ts, tx.MdbxTx)
 			return v, v != nil, err
-		case CodeDomain:
+		case kv.CodeDomain:
 			v, err := tx.aggCtx.ReadAccountCode(key, ts, tx.MdbxTx)
 			return v, v != nil, err
 		default:
@@ -424,13 +317,8 @@
 
 func (tx *Tx) HistoryGet(name kv.History, key []byte, ts uint64) (v []byte, ok bool, err error) {
 	switch name {
-<<<<<<< HEAD
-	case AccountsHistory:
+	case kv.AccountsHistory:
 		return tx.aggCtx.ReadAccountDataNoStateWithRecent(key, ts, tx.MdbxTx)
-=======
-	case kv.AccountsHistory:
-		v, ok, err = tx.aggCtx.ReadAccountDataNoStateWithRecent(key, ts, tx.MdbxTx)
->>>>>>> afd8ea94
 		if err != nil {
 			return nil, false, err
 		}
@@ -449,23 +337,13 @@
 
 func (tx *Tx) IndexRange(name kv.InvertedIdx, k []byte, fromTs, toTs int, asc order.By, limit int) (timestamps iter.U64, err error) {
 	switch name {
-<<<<<<< HEAD
-	case AccountsHistoryIdx:
+	case kv.AccountsHistoryIdx:
 		timestamps, err = tx.aggCtx.AccountHistoryIdxRange(k, fromTs, toTs, asc, limit, tx)
-	case StorageHistoryIdx:
+	case kv.StorageHistoryIdx:
 		timestamps, err = tx.aggCtx.StorageHistoryIdxRange(k, fromTs, toTs, asc, limit, tx)
-	case CodeHistoryIdx:
+	case kv.CodeHistoryIdx:
 		timestamps, err = tx.aggCtx.CodeHistoryIdxRange(k, fromTs, toTs, asc, limit, tx)
-	case LogTopicIdx:
-=======
-	case kv.AccountsHistoryIdx:
-		timestamps, err = tx.aggCtx.AccountHistoyIdxRange(k, fromTs, toTs, asc, limit, tx)
-	case kv.StorageHistoryIdx:
-		timestamps, err = tx.aggCtx.StorageHistoyIdxRange(k, fromTs, toTs, asc, limit, tx)
-	case kv.CodeHistoryIdx:
-		timestamps, err = tx.aggCtx.CodeHistoyIdxRange(k, fromTs, toTs, asc, limit, tx)
 	case kv.LogTopicIdx:
->>>>>>> afd8ea94
 		timestamps, err = tx.aggCtx.LogTopicRange(k, fromTs, toTs, asc, limit, tx)
 	case kv.LogAddrIdx:
 		timestamps, err = tx.aggCtx.LogAddrRange(k, fromTs, toTs, asc, limit, tx)
