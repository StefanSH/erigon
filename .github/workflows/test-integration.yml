name: Integration tests
on:
  push:
    branches:
      - devel
      - alpha
<<<<<<< HEAD
      - stable
      - e35
=======
      - 'release/**'
>>>>>>> 0a1bbdb7
  schedule:
    - cron: '20 16 * * *' # daily at 16:20 UTC
  workflow_dispatch:

jobs:
  tests:
    strategy:
      matrix:
        os: [ ubuntu-20.04, macos-11 ] # list of os: https://github.com/actions/virtual-environments
    runs-on: ${{ matrix.os }}

    steps:
      - uses: actions/checkout@v3
      - run: git submodule update --init --recursive --force
      - uses: actions/setup-go@v4
        with:
          go-version: '1.19'
      - name: Install dependencies on Linux
        if: runner.os == 'Linux'
        run: sudo apt update && sudo apt install build-essential

#      - name: test-integration
#        run: make test-integration

      - name: history-v3-test-integration
        run: make test3-integration

  tests-windows:
    strategy:
      matrix:
        os: [ windows-2022 ]
    runs-on: ${{ matrix.os }}

    steps:
      - uses: actions/checkout@v3
      - run: git submodule update --init --recursive --force
      - uses: actions/setup-go@v4
        with:
          go-version: '1.19'

      - uses: actions/cache@v3
        with:
          path: |
            C:\ProgramData\chocolatey\lib\mingw
            C:\ProgramData\chocolatey\lib\cmake
          key: chocolatey-${{ matrix.os }}
      - name: Install dependencies
        run: |
          choco upgrade mingw -y --no-progress --version 11.2.0.07112021
          choco install cmake -y --no-progress --version 3.23.1

      - name: test-integration
        run: .\wmake.ps1 test-integration<|MERGE_RESOLUTION|>--- conflicted
+++ resolved
@@ -4,12 +4,9 @@
     branches:
       - devel
       - alpha
-<<<<<<< HEAD
       - stable
       - e35
-=======
       - 'release/**'
->>>>>>> 0a1bbdb7
   schedule:
     - cron: '20 16 * * *' # daily at 16:20 UTC
   workflow_dispatch:
