--- conflicted
+++ resolved
@@ -205,16 +205,11 @@
 func (back *RemoteBackend) HasSenders(ctx context.Context, tx kv.Getter, hash common.Hash, blockNum uint64) (bool, error) {
 	panic("HasSenders is low-level method, don't use it in RPCDaemon")
 }
-<<<<<<< HEAD
-func (back *RemoteBackend) BadHeaderNumber(ctx context.Context, tx kv.Getter, hash libcommon.Hash) (blockHeight *uint64, err error) {
+func (back *RemoteBackend) BadHeaderNumber(ctx context.Context, tx kv.Getter, hash common.Hash) (blockNum *uint64, err error) {
 	return back.blockReader.BadHeaderNumber(ctx, tx, hash)
 }
-func (back *RemoteBackend) BlockWithSenders(ctx context.Context, tx kv.Getter, hash libcommon.Hash, blockHeight uint64) (block *types.Block, senders []libcommon.Address, err error) {
-	return back.blockReader.BlockWithSenders(ctx, tx, hash, blockHeight)
-=======
 func (back *RemoteBackend) BlockWithSenders(ctx context.Context, tx kv.Getter, hash common.Hash, blockNum uint64) (block *types.Block, senders []common.Address, err error) {
 	return back.blockReader.BlockWithSenders(ctx, tx, hash, blockNum)
->>>>>>> 157b6de8
 }
 func (back *RemoteBackend) BodyWithTransactions(ctx context.Context, tx kv.Getter, hash common.Hash, blockNum uint64) (body *types.Body, err error) {
 	return back.blockReader.BodyWithTransactions(ctx, tx, hash, blockNum)
