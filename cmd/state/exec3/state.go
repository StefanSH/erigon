package exec3

import (
	"context"
	"math/big"
	"sync"

	"github.com/ledgerwatch/erigon-lib/kv"
	"github.com/ledgerwatch/erigon/cmd/state/exec22"
	"github.com/ledgerwatch/erigon/common"
	"github.com/ledgerwatch/erigon/consensus"
	"github.com/ledgerwatch/erigon/consensus/misc"
	"github.com/ledgerwatch/erigon/core"
	"github.com/ledgerwatch/erigon/core/rawdb"
	"github.com/ledgerwatch/erigon/core/state"
	"github.com/ledgerwatch/erigon/core/systemcontracts"
	"github.com/ledgerwatch/erigon/core/types"
	"github.com/ledgerwatch/erigon/core/vm"
	"github.com/ledgerwatch/erigon/core/vm/evmtypes"
	"github.com/ledgerwatch/erigon/params"
	"github.com/ledgerwatch/erigon/turbo/services"
	"github.com/ledgerwatch/log/v3"
)

type Worker struct {
	lock        sync.Locker
	chainDb     kv.RoDB
	chainTx     kv.Tx
	background  bool
	blockReader services.FullBlockReader
	rs          *state.State22
	stateWriter *state.StateWriter22
	stateReader *state.StateReader22
	chainConfig *params.ChainConfig
	getHeader   func(hash common.Hash, number uint64) *types.Header

	ctx      context.Context
	engine   consensus.Engine
	logger   log.Logger
	genesis  *core.Genesis
	resultCh chan *exec22.TxTask
	epoch    EpochReader
	chain    ChainReader
	isPoSA   bool
	posa     consensus.PoSA

	starkNetEvm *vm.CVMAdapter
	evm         *vm.EVM

	ibs *state.IntraBlockState
}

func NewWorker(lock sync.Locker, ctx context.Context, background bool, chainDb kv.RoDB, rs *state.State22, blockReader services.FullBlockReader, chainConfig *params.ChainConfig, logger log.Logger, genesis *core.Genesis, resultCh chan *exec22.TxTask, engine consensus.Engine) *Worker {
	w := &Worker{
		lock:        lock,
		chainDb:     chainDb,
		rs:          rs,
		background:  background,
		blockReader: blockReader,
		stateWriter: state.NewStateWriter22(rs),
		stateReader: state.NewStateReader22(rs),
		chainConfig: chainConfig,

		ctx:      ctx,
		logger:   logger,
		genesis:  genesis,
		resultCh: resultCh,
		engine:   engine,

		starkNetEvm: &vm.CVMAdapter{Cvm: vm.NewCVM(nil)},
		evm:         vm.NewEVM(evmtypes.BlockContext{}, evmtypes.TxContext{}, nil, chainConfig, vm.Config{}),
	}

	w.ibs = state.New(w.stateReader)

	w.posa, w.isPoSA = engine.(consensus.PoSA)

	return w
}

func (rw *Worker) Tx() kv.Tx { return rw.chainTx }
func (rw *Worker) ResetTx(chainTx kv.Tx) {
	if rw.background && rw.chainTx != nil {
		rw.chainTx.Rollback()
		rw.chainTx = nil
	}
	if chainTx != nil {
		rw.chainTx = chainTx
		rw.stateReader.SetTx(rw.chainTx)
		rw.epoch = EpochReader{tx: rw.chainTx}
		rw.chain = ChainReader{config: rw.chainConfig, tx: rw.chainTx, blockReader: rw.blockReader}
	}
}

func (rw *Worker) Run() {
	for txTask, ok := rw.rs.Schedule(); ok; txTask, ok = rw.rs.Schedule() {
		rw.RunTxTask(txTask)
		rw.resultCh <- txTask // Needs to have outside of the lock
	}
}

func (rw *Worker) RunTxTask(txTask *exec22.TxTask) {
	rw.lock.Lock()
	defer rw.lock.Unlock()
	if rw.background && rw.chainTx == nil {
		var err error
		if rw.chainTx, err = rw.chainDb.BeginRo(rw.ctx); err != nil {
			panic(err)
		}
		rw.stateReader.SetTx(rw.chainTx)
		rw.epoch = EpochReader{tx: rw.chainTx}
		rw.chain = ChainReader{config: rw.chainConfig, tx: rw.chainTx, blockReader: rw.blockReader}
	}
	txTask.Error = nil
	rw.stateReader.SetTxNum(txTask.TxNum)
	rw.stateWriter.SetTxNum(txTask.TxNum)
	rw.stateReader.ResetReadSet()
	rw.stateWriter.ResetWriteSet()
	rw.ibs.Reset()
	ibs := rw.ibs

	rules := txTask.Rules
	daoForkTx := rw.chainConfig.DAOForkSupport && rw.chainConfig.DAOForkBlock != nil && rw.chainConfig.DAOForkBlock.Uint64() == txTask.BlockNum && txTask.TxIndex == -1
	var err error
	header := txTask.Header
	if txTask.BlockNum == 0 && txTask.TxIndex == -1 {
		//fmt.Printf("txNum=%d, blockNum=%d, Genesis\n", txTask.TxNum, txTask.BlockNum)
		// Genesis block
		_, ibs, err = rw.genesis.ToBlock()
		if err != nil {
			panic(err)
		}
		// For Genesis, rules should be empty, so that empty accounts can be included
		rules = &params.Rules{}
	} else if daoForkTx {
		//fmt.Printf("txNum=%d, blockNum=%d, DAO fork\n", txTask.TxNum, txTask.BlockNum)
		misc.ApplyDAOHardFork(ibs)
		ibs.SoftFinalise()
	} else if txTask.TxIndex == -1 {
		// Block initialisation
		//fmt.Printf("txNum=%d, blockNum=%d, initialisation of the block\n", txTask.TxNum, txTask.BlockNum)
		if rw.isPoSA {
			systemcontracts.UpgradeBuildInSystemContract(rw.chainConfig, header.Number, ibs)
		}
		syscall := func(contract common.Address, data []byte) ([]byte, error) {
			return core.SysCallContract(contract, data, *rw.chainConfig, ibs, header, rw.engine, false /* constCall */)
		}
		rw.engine.Initialize(rw.chainConfig, rw.chain, rw.epoch, header, ibs, txTask.Txs, txTask.Uncles, syscall)
	} else if txTask.Final {
		if txTask.BlockNum > 0 {
			//fmt.Printf("txNum=%d, blockNum=%d, finalisation of the block\n", txTask.TxNum, txTask.BlockNum)
			// End of block transaction in a block
			syscall := func(contract common.Address, data []byte) ([]byte, error) {
				return core.SysCallContract(contract, data, *rw.chainConfig, ibs, header, rw.engine, false /* constCall */)
			}
			if _, _, err := rw.engine.Finalize(rw.chainConfig, header, ibs, txTask.Txs, txTask.Uncles, nil /* receipts */, nil /* withdrawals */, rw.epoch, rw.chain, syscall); err != nil {
				//fmt.Printf("error=%v\n", err)
				txTask.Error = err
			} else {
				txTask.TraceTos = map[common.Address]struct{}{}
				txTask.TraceTos[txTask.Coinbase] = struct{}{}
				for _, uncle := range txTask.Uncles {
					txTask.TraceTos[uncle.Coinbase] = struct{}{}
				}
			}
		}
	} else {
		//fmt.Printf("txNum=%d, blockNum=%d, txIndex=%d\n", txTask.TxNum, txTask.BlockNum, txTask.TxIndex)
		if rw.isPoSA {
			if isSystemTx, err := rw.posa.IsSystemTransaction(txTask.Tx, header); err != nil {
				panic(err)
			} else if isSystemTx {
				//fmt.Printf("System tx\n")
				return
			}
		}
		txHash := txTask.Tx.Hash()
		gp := new(core.GasPool).AddGas(txTask.Tx.GetGas())
		ct := NewCallTracer()
		vmConfig := vm.Config{Debug: true, Tracer: ct, SkipAnalysis: txTask.SkipAnalysis}
		ibs.Prepare(txHash, txTask.BlockHash, txTask.TxIndex)
		msg := txTask.TxAsMessage

		var vmenv vm.VMInterface
		if txTask.Tx.IsStarkNet() {
			rw.starkNetEvm.Reset(evmtypes.TxContext{}, ibs)
			vmenv = rw.starkNetEvm
		} else {
			rw.evm.ResetBetweenBlocks(txTask.EvmBlockContext, core.NewEVMTxContext(msg), ibs, vmConfig, txTask.Rules)
			vmenv = rw.evm
		}
		applyRes, err := core.ApplyMessage(vmenv, msg, gp, true /* refunds */, false /* gasBailout */)
		if err != nil {
			txTask.Error = err
			//fmt.Printf("error=%v\n", err)
		} else {
			txTask.UsedGas = applyRes.UsedGas
			// Update the state with pending changes
			ibs.SoftFinalise()
			txTask.Logs = ibs.GetLogs(txHash)
			txTask.TraceFroms = ct.froms
			txTask.TraceTos = ct.tos
		}
	}
	// Prepare read set, write set and balanceIncrease set and send for serialisation
	if txTask.Error == nil {
		txTask.BalanceIncreaseSet = ibs.BalanceIncreaseSet()
		//for addr, bal := range txTask.BalanceIncreaseSet {
		//	fmt.Printf("BalanceIncreaseSet [%x]=>[%d]\n", addr, &bal)
		//}
		if err = ibs.MakeWriteSet(rules, rw.stateWriter); err != nil {
			panic(err)
		}
		txTask.ReadLists = rw.stateReader.ReadSet()
		txTask.WriteLists = rw.stateWriter.WriteSet()
		txTask.AccountPrevs, txTask.AccountDels, txTask.StoragePrevs, txTask.CodePrevs = rw.stateWriter.PrevAndDels()
		size := (20 + 32) * len(txTask.BalanceIncreaseSet)
		for _, list := range txTask.ReadLists {
			for _, b := range list.Keys {
				size += len(b)
			}
			for _, b := range list.Vals {
				size += len(b)
			}
		}
		for _, list := range txTask.WriteLists {
			for _, b := range list.Keys {
				size += len(b)
			}
			for _, b := range list.Vals {
				size += len(b)
			}
		}
		txTask.ResultsSize = int64(size)
	}
}

type ChainReader struct {
	config      *params.ChainConfig
	tx          kv.Tx
	blockReader services.FullBlockReader
}

func NewChainReader(config *params.ChainConfig, tx kv.Tx, blockReader services.FullBlockReader) ChainReader {
	return ChainReader{config: config, tx: tx, blockReader: blockReader}
}

func (cr ChainReader) Config() *params.ChainConfig  { return cr.config }
func (cr ChainReader) CurrentHeader() *types.Header { panic("") }
func (cr ChainReader) GetHeader(hash common.Hash, number uint64) *types.Header {
	if cr.blockReader != nil {
		h, _ := cr.blockReader.Header(context.Background(), cr.tx, hash, number)
		return h
	}
	return rawdb.ReadHeader(cr.tx, hash, number)
}
func (cr ChainReader) GetHeaderByNumber(number uint64) *types.Header {
	if cr.blockReader != nil {
		h, _ := cr.blockReader.HeaderByNumber(context.Background(), cr.tx, number)
		return h
	}
	return rawdb.ReadHeaderByNumber(cr.tx, number)

}
func (cr ChainReader) GetHeaderByHash(hash common.Hash) *types.Header {
	if cr.blockReader != nil {
		number := rawdb.ReadHeaderNumber(cr.tx, hash)
		if number == nil {
			return nil
		}
		return cr.GetHeader(hash, *number)
	}
	h, _ := rawdb.ReadHeaderByHash(cr.tx, hash)
	return h
}
func (cr ChainReader) GetTd(hash common.Hash, number uint64) *big.Int {
	td, err := rawdb.ReadTd(cr.tx, hash, number)
	if err != nil {
		log.Error("ReadTd failed", "err", err)
		return nil
	}
	return td
}

type EpochReader struct {
	tx kv.Tx
}

func NewEpochReader(tx kv.Tx) EpochReader { return EpochReader{tx: tx} }

func (cr EpochReader) GetEpoch(hash common.Hash, number uint64) ([]byte, error) {
	return rawdb.ReadEpoch(cr.tx, number, hash)
}
func (cr EpochReader) PutEpoch(hash common.Hash, number uint64, proof []byte) error {
	panic("")
}
func (cr EpochReader) GetPendingEpoch(hash common.Hash, number uint64) ([]byte, error) {
	return rawdb.ReadPendingEpoch(cr.tx, number, hash)
}
func (cr EpochReader) PutPendingEpoch(hash common.Hash, number uint64, proof []byte) error {
	panic("")
}
func (cr EpochReader) FindBeforeOrEqualNumber(number uint64) (blockNum uint64, blockHash common.Hash, transitionProof []byte, err error) {
	return rawdb.FindEpochBeforeOrEqualNumber(cr.tx, number)
}

<<<<<<< HEAD
func NewWorkersPool(lock sync.Locker, background bool, chainDb kv.RoDB, wg *sync.WaitGroup, rs *state.State22, blockReader services.FullBlockReader, chainConfig *params.ChainConfig, logger log.Logger, genesis *core.Genesis, engine consensus.Engine, workerCount int) (reconWorkers []*Worker, applyWorker *Worker, resultCh chan *exec22.TxTask, clear func()) {
=======
func NewWorkersPool(lock sync.Locker, ctx context.Context, background bool, chainDb kv.RoDB, rs *state.State22, blockReader services.FullBlockReader, chainConfig *params.ChainConfig, logger log.Logger, genesis *core.Genesis, engine consensus.Engine, workerCount int) (reconWorkers []*Worker, resultCh chan *exec22.TxTask, clear func()) {
	var wg sync.WaitGroup
>>>>>>> 7a055a51
	queueSize := workerCount * 4
	reconWorkers = make([]*Worker, workerCount)
	resultCh = make(chan *exec22.TxTask, queueSize)
	for i := 0; i < workerCount; i++ {
		reconWorkers[i] = NewWorker(lock, ctx, background, chainDb, rs, blockReader, chainConfig, logger, genesis, resultCh, engine)
	}
	applyWorker = NewWorker(lock, background, chainDb, wg, rs, blockReader, chainConfig, logger, genesis, resultCh, engine)
	clear = func() {
		wg.Wait()
		for _, w := range reconWorkers {
			w.ResetTx(nil)
		}
		applyWorker.ResetTx(nil)
	}
	if background {
		wg.Add(workerCount)
		for i := 0; i < workerCount; i++ {
			go func(i int) {
				defer wg.Done()
				reconWorkers[i].Run()
			}(i)
		}
	}
	return reconWorkers, applyWorker, resultCh, clear
}<|MERGE_RESOLUTION|>--- conflicted
+++ resolved
@@ -304,19 +304,15 @@
 	return rawdb.FindEpochBeforeOrEqualNumber(cr.tx, number)
 }
 
-<<<<<<< HEAD
-func NewWorkersPool(lock sync.Locker, background bool, chainDb kv.RoDB, wg *sync.WaitGroup, rs *state.State22, blockReader services.FullBlockReader, chainConfig *params.ChainConfig, logger log.Logger, genesis *core.Genesis, engine consensus.Engine, workerCount int) (reconWorkers []*Worker, applyWorker *Worker, resultCh chan *exec22.TxTask, clear func()) {
-=======
-func NewWorkersPool(lock sync.Locker, ctx context.Context, background bool, chainDb kv.RoDB, rs *state.State22, blockReader services.FullBlockReader, chainConfig *params.ChainConfig, logger log.Logger, genesis *core.Genesis, engine consensus.Engine, workerCount int) (reconWorkers []*Worker, resultCh chan *exec22.TxTask, clear func()) {
+func NewWorkersPool(lock sync.Locker, ctx context.Context, background bool, chainDb kv.RoDB, rs *state.State22, blockReader services.FullBlockReader, chainConfig *params.ChainConfig, logger log.Logger, genesis *core.Genesis, engine consensus.Engine, workerCount int) (reconWorkers []*Worker, applyWorker *Worker, resultCh chan *exec22.TxTask, clear func()) {
 	var wg sync.WaitGroup
->>>>>>> 7a055a51
 	queueSize := workerCount * 4
 	reconWorkers = make([]*Worker, workerCount)
 	resultCh = make(chan *exec22.TxTask, queueSize)
 	for i := 0; i < workerCount; i++ {
 		reconWorkers[i] = NewWorker(lock, ctx, background, chainDb, rs, blockReader, chainConfig, logger, genesis, resultCh, engine)
 	}
-	applyWorker = NewWorker(lock, background, chainDb, wg, rs, blockReader, chainConfig, logger, genesis, resultCh, engine)
+	applyWorker = NewWorker(lock, ctx, background, chainDb, rs, blockReader, chainConfig, logger, genesis, resultCh, engine)
 	clear = func() {
 		wg.Wait()
 		for _, w := range reconWorkers {
