// Copyright 2015 The go-ethereum Authors
// This file is part of the go-ethereum library.
//
// The go-ethereum library is free software: you can redistribute it and/or modify
// it under the terms of the GNU Lesser General Public License as published by
// the Free Software Foundation, either version 3 of the License, or
// (at your option) any later version.
//
// The go-ethereum library is distributed in the hope that it will be useful,
// but WITHOUT ANY WARRANTY; without even the implied warranty of
// MERCHANTABILITY or FITNESS FOR A PARTICULAR PURPOSE. See the
// GNU Lesser General Public License for more details.
//
// You should have received a copy of the GNU Lesser General Public License
// along with the go-ethereum library. If not, see <http://www.gnu.org/licenses/>.

package node

import (
	"context"
	"errors"
	"fmt"
	"net"
	"os"
	"path/filepath"
	"reflect"
	"strings"
	"sync"

	"github.com/c2h5oh/datasize"
	"github.com/ledgerwatch/erigon/node/nodecfg"
	"github.com/ledgerwatch/erigon/params"
	"golang.org/x/sync/semaphore"

	"github.com/gofrs/flock"
	"github.com/ledgerwatch/erigon-lib/kv"
	"github.com/ledgerwatch/erigon-lib/kv/mdbx"
	"github.com/ledgerwatch/erigon-lib/kv/memdb"
	"github.com/ledgerwatch/erigon/migrations"
	"github.com/ledgerwatch/erigon/p2p"
	"github.com/ledgerwatch/log/v3"
)

// Node is a container on which services can be registered.
type Node struct {
	config        *nodecfg.Config
	log           log.Logger
	dirLock       *flock.Flock  // prevents concurrent use of instance directory
	stop          chan struct{} // Channel to wait for termination notifications
	server        *p2p.Server   // Currently running P2P networking layer
	startStopLock sync.Mutex    // Start/Stop are protected by an additional lock
	state         int           // Tracks state of node lifecycle

	lock       sync.Mutex
	lifecycles []Lifecycle // All registered backends, services, and auxiliary services that have a lifecycle

	databases []kv.Closer
}

const (
	initializingState = iota
	runningState
	closedState
)

// New creates a new P2P node, ready for protocol registration.
func New(conf *nodecfg.Config) (*Node, error) {
	// Copy config and resolve the datadir so future changes to the current
	// working directory don't affect the node.
	confCopy := *conf
	conf = &confCopy
	if conf.Log == nil {
		conf.Log = log.New()
	}

	// Ensure that the instance name doesn't cause weird conflicts with
	// other files in the data directory.
	if strings.ContainsAny(conf.Name, `/\`) {
		return nil, errors.New(`Config.Name must not contain '/' or '\'`)
	}
	if strings.HasSuffix(conf.Name, ".ipc") {
		return nil, errors.New(`Config.Name cannot end in ".ipc"`)
	}

	node := &Node{
		config:    conf,
		log:       conf.Log,
		stop:      make(chan struct{}),
		databases: make([]kv.Closer, 0),
	}

	// Acquire the instance directory lock.
	if err := node.openDataDir(); err != nil {
		return nil, err
	}

	return node, nil
}

func (n *Node) SetP2PListenFunc(listenFunc func(network, addr string) (net.Listener, error)) {
}

// Start starts all registered lifecycles, RPC services and p2p networking.
// Node can only be started once.
func (n *Node) Start() error {
	n.startStopLock.Lock()
	defer n.startStopLock.Unlock()

	n.lock.Lock()
	switch n.state {
	case runningState:
		n.lock.Unlock()
		return ErrNodeRunning
	case closedState:
		n.lock.Unlock()
		return ErrNodeStopped
	}
	n.state = runningState
	lifecycles := make([]Lifecycle, len(n.lifecycles))
	copy(lifecycles, n.lifecycles)
	n.lock.Unlock()

	// Start all registered lifecycles.
	// preallocation leads to bugs here
	var started []Lifecycle //nolint:prealloc
	var err error
	for _, lifecycle := range lifecycles {
		if err = lifecycle.Start(); err != nil {
			break
		}
		started = append(started, lifecycle)
	}
	// Check if any lifecycle failed to start.
	if err != nil {
		stopErr := n.stopServices(started)
		if stopErr != nil {
			n.log.Warn("Failed to doClose for this node", "err", stopErr)
		} //nolint:errcheck
		closeErr := n.doClose(nil)
		if closeErr != nil {
			n.log.Warn("Failed to doClose for this node", "err", closeErr)
		}
	}
	return err
}

// Close stops the Node and releases resources acquired in
// Node constructor New.
func (n *Node) Close() error {
	n.startStopLock.Lock()
	defer n.startStopLock.Unlock()

	n.lock.Lock()
	state := n.state
	n.lock.Unlock()
	switch state {
	case initializingState:
		// The node was never started.
		return n.doClose(nil)
	case runningState:
		// The node was started, release resources acquired by Start().
		var errs []error
		if err := n.stopServices(n.lifecycles); err != nil {
			errs = append(errs, err)
		}
		return n.doClose(errs)
	case closedState:
		return ErrNodeStopped
	default:
		panic(fmt.Sprintf("node is in unknown state %d", state))
	}
}

// doClose releases resources acquired by New(), collecting errors.
func (n *Node) doClose(errs []error) error {
	// Close databases. This needs the lock because it needs to
	// synchronize with OpenDatabase*.
	n.lock.Lock()
	n.state = closedState
	for _, closer := range n.databases {
		closer.Close()
	}
	n.lock.Unlock()

	// Release instance directory lock.
	n.closeDataDir()

	// Unblock n.Wait.
	close(n.stop)

	// Report any errors that might have occurred.
	switch len(errs) {
	case 0:
		return nil
	case 1:
		return errs[0]
	default:
		return fmt.Errorf("%v", errs)
	}
}

// containsLifecycle checks if 'lfs' contains 'l'.
func containsLifecycle(lfs []Lifecycle, l Lifecycle) bool {
	for _, obj := range lfs {
		if obj == l {
			return true
		}
	}
	return false
}

// stopServices terminates running services, RPC and p2p networking.
// It is the inverse of Start.
func (n *Node) stopServices(running []Lifecycle) error {
	//n.stopRPC()

	// Stop running lifecycles in reverse order.
	failure := &StopError{Services: make(map[reflect.Type]error)}
	for i := len(running) - 1; i >= 0; i-- {
		if err := running[i].Stop(); err != nil {
			failure.Services[reflect.TypeOf(running[i])] = err
		}
	}

	if len(failure.Services) > 0 {
		return failure
	}
	return nil
}

func (n *Node) openDataDir() error {
	if n.config.Dirs.DataDir == "" {
		return nil // ephemeral
	}

	instdir := n.config.Dirs.DataDir
	if err := os.MkdirAll(instdir, 0700); err != nil {
		return err
	}
	// Lock the instance directory to prevent concurrent use by another instance as well as
	// accidental use of the instance directory as a database.
	l := flock.New(filepath.Join(instdir, "LOCK"))
	locked, err := l.TryLock()
	if err != nil {
		return convertFileLockError(err)
	}
	if !locked {
		return fmt.Errorf("%w: %s", ErrDataDirUsed, instdir)
	}
	n.dirLock = l
	return nil
}

func (n *Node) closeDataDir() {
	// Release instance directory lock.
	if n.dirLock != nil {
		if err := n.dirLock.Unlock(); err != nil {
			n.log.Error("Can't release datadir lock", "err", err)
		}
		n.dirLock = nil
	}
}

// Wait blocks until the node is closed.
func (n *Node) Wait() {
	<-n.stop
}

// RegisterLifecycle registers the given Lifecycle on the node.
func (n *Node) RegisterLifecycle(lifecycle Lifecycle) {
	n.lock.Lock()
	defer n.lock.Unlock()

	if n.state != initializingState {
		panic("can't register lifecycle on running/stopped node")
	}
	if containsLifecycle(n.lifecycles, lifecycle) {
		panic(fmt.Sprintf("attempt to register lifecycle %T more than once", lifecycle))
	}
	n.lifecycles = append(n.lifecycles, lifecycle)
}

// RegisterProtocols adds backend's protocols to the node's p2p server.
func (n *Node) RegisterProtocols(protocols []p2p.Protocol) {
	n.lock.Lock()
	defer n.lock.Unlock()

	if n.state != initializingState {
		panic("can't register protocols on running/stopped node")
	}
}

// Config returns the configuration of node.
func (n *Node) Config() *nodecfg.Config {
	return n.config
}

// DataDir retrieves the current datadir used by the protocol stack.
func (n *Node) DataDir() string {
	return n.config.Dirs.DataDir
}

func OpenDatabase(config *nodecfg.Config, logger log.Logger, label kv.Label) (kv.RwDB, error) {
	var name string
	switch label {
	case kv.ChainDB:
		name = "chaindata"
	case kv.TxPoolDB:
		name = "txpool"
	default:
		name = "test"
	}
	var db kv.RwDB
	if config.Dirs.DataDir == "" {
		db = memdb.New()
		return db, nil
	}

	dbPath := filepath.Join(config.Dirs.DataDir, name)
	var openFunc func(exclusive bool) (kv.RwDB, error)
	log.Info("Opening Database", "label", name, "path", dbPath)
	openFunc = func(exclusive bool) (kv.RwDB, error) {
		roTxLimit := int64(32)
		if config.Http.DBReadConcurrency > 0 {
			roTxLimit = int64(config.Http.DBReadConcurrency)
		}
		roTxsLimiter := semaphore.NewWeighted(roTxLimit) // 1 less than max to allow unlocking to happen
		opts := mdbx.NewMDBX(logger).
			WriteMergeThreshold(4 * 8192).
			Path(dbPath).Label(label).
			DBVerbosity(config.DatabaseVerbosity).RoTxsLimiter(roTxsLimiter)
		if exclusive {
			opts = opts.Exclusive()
		}
		if label == kv.ChainDB {
			opts = opts.PageSize(config.MdbxPageSize.Bytes()).MapSize(8 * datasize.TB)
		} else {
			opts = opts.GrowthStep(16 * datasize.MB)
		}
<<<<<<< HEAD
		if debug.WriteMap() {
			log.Info("[db] Enabling WriteMap")
			opts = opts.WriteMap()
		}
		if debug.MergeTr() > 0 {
			log.Info("[db] Setting", "MergeThreshold", debug.MergeTr())
			opts = opts.WriteMergeThreshold(uint64(debug.MergeTr() * 8192))
		}
		if debug.MdbxReadAhead() {
			log.Info("[db] Setting Enabling ReadAhead")
			opts = opts.Flags(func(u uint) uint {
				return u &^ mdbx2.NoReadahead
			})
		}
=======
>>>>>>> 007234b4
		return opts.Open()
	}
	var err error
	db, err = openFunc(false)
	if err != nil {
		return nil, err
	}
	migrator := migrations.NewMigrator(label)
	if err := migrator.VerifyVersion(db); err != nil {
		return nil, err
	}

	has, err := migrator.HasPendingMigrations(db)
	if err != nil {
		return nil, err
	}
	if has {
		log.Info("Re-Opening DB in exclusive mode to apply migrations")
		db.Close()
		db, err = openFunc(true)
		if err != nil {
			return nil, err
		}
		if err = migrator.Apply(db, config.Dirs.DataDir); err != nil {
			return nil, err
		}
		db.Close()
		db, err = openFunc(false)
		if err != nil {
			return nil, err
		}
	}

	if err := db.Update(context.Background(), func(tx kv.RwTx) (err error) {
		return params.SetErigonVersion(tx, params.VersionKeyCreated)
	}); err != nil {
		return nil, err
	}

	return db, nil
}

// ResolvePath returns the absolute path of a resource in the instance directory.
func (n *Node) ResolvePath(x string) string {
	return n.config.ResolvePath(x)
}<|MERGE_RESOLUTION|>--- conflicted
+++ resolved
@@ -337,23 +337,6 @@
 		} else {
 			opts = opts.GrowthStep(16 * datasize.MB)
 		}
-<<<<<<< HEAD
-		if debug.WriteMap() {
-			log.Info("[db] Enabling WriteMap")
-			opts = opts.WriteMap()
-		}
-		if debug.MergeTr() > 0 {
-			log.Info("[db] Setting", "MergeThreshold", debug.MergeTr())
-			opts = opts.WriteMergeThreshold(uint64(debug.MergeTr() * 8192))
-		}
-		if debug.MdbxReadAhead() {
-			log.Info("[db] Setting Enabling ReadAhead")
-			opts = opts.Flags(func(u uint) uint {
-				return u &^ mdbx2.NoReadahead
-			})
-		}
-=======
->>>>>>> 007234b4
 		return opts.Open()
 	}
 	var err error
