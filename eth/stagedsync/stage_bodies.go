--- conflicted
+++ resolved
@@ -10,11 +10,8 @@
 	libcommon "github.com/ledgerwatch/erigon-lib/common"
 	"github.com/ledgerwatch/erigon-lib/common/dbg"
 	"github.com/ledgerwatch/erigon-lib/kv"
-<<<<<<< HEAD
-=======
 	"github.com/ledgerwatch/erigon-lib/kv/rawdbv3"
 	"github.com/ledgerwatch/erigon/common/dbutils"
->>>>>>> d40317c9
 	"github.com/ledgerwatch/erigon/core/rawdb"
 	"github.com/ledgerwatch/erigon/core/rawdb/blockio"
 	"github.com/ledgerwatch/log/v3"
@@ -214,13 +211,9 @@
 				return false, fmt.Errorf("WriteRawBodyIfNotExists: %w", err)
 			}
 			if cfg.historyV3 && ok {
-<<<<<<< HEAD
-				if err := rawdb.AppendCanonicalTxNums(tx, blockHeight); err != nil {
-=======
 				body, _ := rawdb.ReadBodyForStorageByKey(tx, dbutils.BlockBodyKey(blockHeight, header.Hash()))
 				lastTxnID := body.BaseTxId + uint64(body.TxAmount) - 1
 				if err := rawdbv3.TxNums.Append(tx, blockHeight, lastTxnID); err != nil {
->>>>>>> d40317c9
 					return false, err
 				}
 				//if err := rawdb.AppendCanonicalTxNums(tx, blockHeight); err != nil {
