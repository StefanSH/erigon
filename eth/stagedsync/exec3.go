package stagedsync

import (
	"bytes"
	"container/heap"
	"context"
	"encoding/binary"
	"errors"
	"fmt"
	"os"
	"path/filepath"
	"runtime"
	"sync"
	"time"

	"github.com/VictoriaMetrics/metrics"
	"github.com/c2h5oh/datasize"
	"github.com/ledgerwatch/erigon-lib/chain"
	"github.com/ledgerwatch/erigon-lib/common"
	"github.com/ledgerwatch/erigon-lib/common/datadir"
	"github.com/ledgerwatch/erigon-lib/common/dbg"
	"github.com/ledgerwatch/erigon-lib/common/dir"
	"github.com/ledgerwatch/erigon-lib/etl"
	"github.com/ledgerwatch/erigon-lib/kv"
	kv2 "github.com/ledgerwatch/erigon-lib/kv/mdbx"
	"github.com/ledgerwatch/erigon-lib/kv/rawdbv3"
	libstate "github.com/ledgerwatch/erigon-lib/state"
	state2 "github.com/ledgerwatch/erigon-lib/state"
	"github.com/ledgerwatch/erigon/common/math"
	"github.com/ledgerwatch/log/v3"
	"github.com/torquem-ch/mdbx-go/mdbx"
	atomic2 "go.uber.org/atomic"

	"github.com/ledgerwatch/erigon/cmd/state/exec22"
	"github.com/ledgerwatch/erigon/cmd/state/exec3"
	"github.com/ledgerwatch/erigon/consensus"
	"github.com/ledgerwatch/erigon/core"
	"github.com/ledgerwatch/erigon/core/rawdb"
	"github.com/ledgerwatch/erigon/core/rawdb/rawdbhelpers"
	"github.com/ledgerwatch/erigon/core/state"
	"github.com/ledgerwatch/erigon/core/types"
	"github.com/ledgerwatch/erigon/eth/ethconfig"
	"github.com/ledgerwatch/erigon/eth/ethconfig/estimate"
	"github.com/ledgerwatch/erigon/eth/stagedsync/stages"
	"github.com/ledgerwatch/erigon/turbo/services"
)

var ExecStepsInDB = metrics.NewCounter(`exec_steps_in_db`) //nolint

func NewProgress(prevOutputBlockNum, commitThreshold uint64, workersCount int, logPrefix string) *Progress {
	return &Progress{prevTime: time.Now(), prevOutputBlockNum: prevOutputBlockNum, commitThreshold: commitThreshold, workersCount: workersCount, logPrefix: logPrefix}
}

type Progress struct {
	prevTime           time.Time
	prevCount          uint64
	prevOutputBlockNum uint64
	prevRepeatCount    uint64
	commitThreshold    uint64

	workersCount int
	logPrefix    string
}

func (p *Progress) Log(rs *state.StateV3, rwsLen int, queueSize, doneCount, inputBlockNum, outputBlockNum, outTxNum, repeatCount uint64, resultsSize uint64, resultCh chan *exec22.TxTask, idxStepsAmountInDB float64) {
	ExecStepsInDB.Set(uint64(idxStepsAmountInDB * 100))
	var m runtime.MemStats
	dbg.ReadMemStats(&m)
	sizeEstimate := rs.SizeEstimate()
	queueLen := rs.QueueLen()
	currentTime := time.Now()
	interval := currentTime.Sub(p.prevTime)
	speedTx := float64(doneCount-p.prevCount) / (float64(interval) / float64(time.Second))
	//speedBlock := float64(outputBlockNum-p.prevOutputBlockNum) / (float64(interval) / float64(time.Second))
	var repeatRatio float64
	if doneCount > p.prevCount {
		repeatRatio = 100.0 * float64(repeatCount-p.prevRepeatCount) / float64(doneCount-p.prevCount)
	}
	log.Info(fmt.Sprintf("[%s] Transaction replay", p.logPrefix),
		//"workers", workerCount,
		"blk", outputBlockNum,
		//"blk/s", fmt.Sprintf("%.1f", speedBlock),
		"tx/s", fmt.Sprintf("%.1f", speedTx),
		"pipe", fmt.Sprintf("%d/%d->%d/%d->%d/%d", queueLen, queueSize, rwsLen, queueSize, len(resultCh), cap(resultCh)),
		"resultsSize", common.ByteCount(resultsSize),
		"repeatRatio", fmt.Sprintf("%.2f%%", repeatRatio),
		"workers", p.workersCount,
		"buffer", fmt.Sprintf("%s/%s", common.ByteCount(sizeEstimate), common.ByteCount(p.commitThreshold)),
		"idxStepsInDB", fmt.Sprintf("%.2f", idxStepsAmountInDB),
		"inBlk", inputBlockNum,
		"step", fmt.Sprintf("%.1f", float64(outTxNum)/float64(ethconfig.HistoryV3AggregationStep)),
		"alloc", common.ByteCount(m.Alloc), "sys", common.ByteCount(m.Sys),
	)
	//var txNums []string
	//for _, t := range rws {
	//	txNums = append(txNums, fmt.Sprintf("%d", t.TxNum))
	//}
	//s := strings.Join(txNums, ",")
	//log.Info(fmt.Sprintf("[%s] Transaction replay queue", logPrefix), "txNums", s)

	p.prevTime = currentTime
	p.prevCount = doneCount
	p.prevOutputBlockNum = outputBlockNum
	p.prevRepeatCount = repeatCount
}

func ExecV3(ctx context.Context,
	execStage *StageState, u Unwinder, workerCount int, cfg ExecuteBlockCfg, applyTx kv.RwTx,
	parallel bool, rs *state.StateV3, logPrefix string,
	logger log.Logger,
	maxBlockNum uint64,
) error {
	batchSize, chainDb := cfg.batchSize, cfg.db
	blockReader := cfg.blockReader
	agg, engine := cfg.agg, cfg.engine
	chainConfig, genesis := cfg.chainConfig, cfg.genesis
	blockSnapshots := blockReader.(WithSnapshots).Snapshots()

	useExternalTx := applyTx != nil
	if !useExternalTx && !parallel {
		var err error
		applyTx, err = chainDb.BeginRw(ctx)
		if err != nil {
			return err
		}
		defer applyTx.Rollback()
	} else {
		if blockSnapshots.Cfg().Enabled {
			defer blockSnapshots.EnableMadvNormal().DisableReadAhead()
		}
	}

	var block, stageProgress uint64
	var maxTxNum uint64
	var outputTxNum = atomic2.NewUint64(0)
	var inputTxNum uint64
	if execStage.BlockNumber > 0 {
		stageProgress = execStage.BlockNumber
		block = execStage.BlockNumber + 1
	}
	if applyTx != nil {
		agg.SetTx(applyTx)
		if dbg.DiscardHistory() {
			defer agg.DiscardHistory().FinishWrites()
		} else {
			defer agg.StartWrites().FinishWrites()
		}

		var err error
		maxTxNum, err = rawdbv3.TxNums.Max(applyTx, maxBlockNum)
		if err != nil {
			return err
		}
		if block > 0 {
			_outputTxNum, err := rawdbv3.TxNums.Max(applyTx, execStage.BlockNumber)
			if err != nil {
				return err
			}
			outputTxNum.Store(_outputTxNum)
			outputTxNum.Inc()
			inputTxNum = outputTxNum.Load()
		}
	} else {
		if err := chainDb.View(ctx, func(tx kv.Tx) error {
			var err error
			maxTxNum, err = rawdbv3.TxNums.Max(tx, maxBlockNum)
			if err != nil {
				return err
			}
			if block > 0 {
				_outputTxNum, err := rawdbv3.TxNums.Max(tx, execStage.BlockNumber)
				if err != nil {
					return err
				}
				outputTxNum.Store(_outputTxNum)
				outputTxNum.Inc()
				inputTxNum = outputTxNum.Load()
			}
			return nil
		}); err != nil {
			return err
		}
	}
	agg.SetTxNum(inputTxNum)

	var outputBlockNum = syncMetrics[stages.Execution]
	var inputBlockNum = atomic2.NewUint64(0)
	var count uint64
	var repeatCount, triggerCount = atomic2.NewUint64(0), atomic2.NewUint64(0)
	var resultsSize = atomic2.NewInt64(0)
	var lock sync.RWMutex

	queueSize := workerCount // workerCount * 4 // when wait cond can be moved inside txs loop
	execWorkers, applyWorker, resultCh, stopWorkers, waitWorkers := exec3.NewWorkersPool(lock.RLocker(), ctx, parallel, chainDb, rs, blockReader, chainConfig, logger, genesis, engine, workerCount+1)
	defer stopWorkers()
	applyWorker.DiscardReadList()

	rws := &exec22.TxTaskQueue{}
	heap.Init(rws)
	var rwsLock sync.Mutex
	rwsReceiveCond := sync.NewCond(&rwsLock)

	commitThreshold := batchSize.Bytes()
	resultsThreshold := int64(batchSize.Bytes())
	progress := NewProgress(block, commitThreshold, workerCount, execStage.LogPrefix())
	logEvery := time.NewTicker(20 * time.Second)
	defer logEvery.Stop()
	pruneEvery := time.NewTicker(2 * time.Second)
	defer pruneEvery.Stop()

	applyLoopWg := sync.WaitGroup{} // to wait for finishing of applyLoop after applyCtx cancel
	defer applyLoopWg.Wait()

	applyLoopInner := func(ctx context.Context) error {
		tx, err := chainDb.BeginRo(ctx)
		if err != nil {
			return err
		}
		defer tx.Rollback()

		applyWorker.ResetTx(tx)

		var t time.Time
		var lastBlockNum uint64
		drainF := func(txTask *exec22.TxTask) (added int64) {
			rwsLock.Lock()
			defer rwsLock.Unlock()
			added += txTask.ResultsSize
			heap.Push(rws, txTask)

			for {
				select {
				case txTask, ok := <-resultCh:
					if !ok {
						return added
					}
					added += txTask.ResultsSize
					heap.Push(rws, txTask)
				default: // we are inside mutex section, can't block here
					return added
				}
			}
		}

		for outputTxNum.Load() <= maxTxNum {
			select {
			case <-ctx.Done():
				return ctx.Err()
			case txTask, ok := <-resultCh:
				if !ok {
					return nil
				}
				added := drainF(txTask)
				resultsSize.Add(added)
			}

			processedResultSize, processedTxNum, conflicts, processedBlockNum, err := func() (processedResultSize int64, processedTxNum, conflicts, processedBlockNum uint64, err error) {
				rwsLock.Lock()
				defer rwsLock.Unlock()
				return processResultQueue(rws, outputTxNum.Load(), rs, agg, tx, triggerCount, rwsReceiveCond, applyWorker)
			}()
			if err != nil {
				return err
			}
			resultsSize.Add(-processedResultSize)
			repeatCount.Add(conflicts)
			if processedBlockNum > lastBlockNum {
				outputBlockNum.Set(processedBlockNum)
				if lastBlockNum > 0 {
					core.BlockExecutionTimer.UpdateDuration(t)
				}
				lastBlockNum = processedBlockNum
				t = time.Now()
			}
			if processedTxNum > 0 {
				outputTxNum.Store(processedTxNum)
			}

		}
		return nil
	}
	applyLoop := func(ctx context.Context, errCh chan error) {
		defer applyLoopWg.Done()
		if err := applyLoopInner(ctx); err != nil {
			if !errors.Is(err, context.Canceled) {
				errCh <- err
			}
		}
	}

	var rwLoopErrCh chan error

	var rwLoopWg sync.WaitGroup
	if parallel {
		// `rwLoop` lives longer than `applyLoop`
		rwLoop := func(ctx context.Context) error {
			tx, err := chainDb.BeginRw(ctx)
			if err != nil {
				return err
			}
			defer tx.Rollback()

			agg.SetTx(tx)
			if dbg.DiscardHistory() {
				defer agg.DiscardHistory().FinishWrites()
			} else {
				defer agg.StartWrites().FinishWrites()
			}

			defer applyLoopWg.Wait()
			applyCtx, cancelApplyCtx := context.WithCancel(ctx)
			defer cancelApplyCtx()
			applyLoopWg.Add(1)
			go applyLoop(applyCtx, rwLoopErrCh)
			for outputTxNum.Load() <= maxTxNum {
				select {
				case <-ctx.Done():
					return ctx.Err()

				case <-logEvery.C:
					rwsLock.Lock()
					rwsLen := rws.Len()
					rwsLock.Unlock()

					stepsInDB := rawdbhelpers.IdxStepsCountV3(tx)
					progress.Log(rs, rwsLen, uint64(queueSize), rs.DoneCount(), inputBlockNum.Load(), outputBlockNum.Get(), outputTxNum.Load(), repeatCount.Load(), uint64(resultsSize.Load()), resultCh, stepsInDB)
				case <-pruneEvery.C:
					if rs.SizeEstimate() < commitThreshold {
						if agg.CanPrune(tx) {
<<<<<<< HEAD
							if err = agg.Prune(ctx, ethconfig.HistoryV3AggregationStep/10); err != nil { // prune part of retired data, before commit
								panic(err)
=======
							if err = agg.Prune(ctx, ethconfig.HistoryV3AggregationStep*10); err != nil { // prune part of retired data, before commit
								return err
>>>>>>> 157a380b
							}
						} else {
							if err = agg.Flush(ctx, tx); err != nil {
								return err
							}
						}
						break
					}

					cancelApplyCtx()
					applyLoopWg.Wait()

					var t1, t2, t3, t4 time.Duration
					commitStart := time.Now()
					log.Info("Committing...")
					if err := func() error {
						rwsLock.Lock()
						defer rwsLock.Unlock()
						// Drain results (and process) channel because read sets do not carry over
						for {
							var drained bool
							for !drained {
								select {
								case txTask, ok := <-resultCh:
									if !ok {
										return nil
									}
									resultsSize.Add(txTask.ResultsSize)
									heap.Push(rws, txTask)
								default:
									drained = true
								}
							}
							applyWorker.ResetTx(tx)
							processedResultSize, processedTxNum, conflicts, processedBlockNum, err := processResultQueue(rws, outputTxNum.Load(), rs, agg, tx, triggerCount, nil, applyWorker)
							if err != nil {
								return err
							}
							resultsSize.Add(-processedResultSize)
							repeatCount.Add(conflicts)
							if processedBlockNum > 0 {
								outputBlockNum.Set(processedBlockNum)
							}
							if processedTxNum > 0 {
								outputTxNum.Store(processedTxNum)
							}

							if rws.Len() == 0 {
								break
							}
						}
						rwsReceiveCond.Signal()
						lock.Lock() // This is to prevent workers from starting work on any new txTask
						defer lock.Unlock()

					DrainLoop: // Drain results channel because read sets do not carry over
						for {
							select {
							case txTask, ok := <-resultCh:
								if !ok {
									return nil
								}
								rs.AddWork(txTask)
							default:
								break DrainLoop
							}
						}

						// Drain results queue as well
						for rws.Len() > 0 {
							txTask := heap.Pop(rws).(*exec22.TxTask)
							resultsSize.Add(-txTask.ResultsSize)
							rs.AddWork(txTask)
						}
						t1 = time.Since(commitStart)
						tt := time.Now()
						if err := rs.Flush(ctx, tx, logPrefix, logEvery); err != nil {
							return err
						}
						t2 = time.Since(tt)

						tt = time.Now()
						if err := agg.Flush(ctx, tx); err != nil {
							return err
						}
						t3 = time.Since(tt)

						if err = execStage.Update(tx, outputBlockNum.Get()); err != nil {
							return err
						}

						tx.CollectMetrics()
						tt = time.Now()
						if err = tx.Commit(); err != nil {
							return err
						}
						t4 = time.Since(tt)
						for i := 0; i < len(execWorkers); i++ {
							execWorkers[i].ResetTx(nil)
						}

						return nil
					}(); err != nil {
						return err
					}
					if tx, err = chainDb.BeginRw(ctx); err != nil {
						return err
					}
					defer tx.Rollback()
					agg.SetTx(tx)

					applyCtx, cancelApplyCtx = context.WithCancel(ctx)
					defer cancelApplyCtx()
					applyLoopWg.Add(1)
					go applyLoop(applyCtx, rwLoopErrCh)

					log.Info("Committed", "time", time.Since(commitStart), "drain", t1, "rs.flush", t2, "agg.flush", t3, "tx.commit", t4)
				}
			}
			if err = rs.Flush(ctx, tx, logPrefix, logEvery); err != nil {
				return err
			}
			if err = agg.Flush(ctx, tx); err != nil {
				return err
			}
			if err = execStage.Update(tx, outputBlockNum.Get()); err != nil {
				return err
			}
			//if err = execStage.Update(tx, stageProgress); err != nil {
			//	panic(err)
			//}
			if err = tx.Commit(); err != nil {
				return err
			}
			return nil
		}

		rwLoopErrCh = make(chan error, 1)

		defer rwLoopWg.Wait()
		rwLoopCtx, rwLoopCancel := context.WithCancel(ctx)
		defer rwLoopCancel()
		rwLoopWg.Add(1)
		go func() {
			defer close(rwLoopErrCh)
			defer rwLoopWg.Done()

			defer applyLoopWg.Wait()
			defer rs.Finish()

			if err := rwLoop(rwLoopCtx); err != nil {
				rwLoopErrCh <- err
			}
		}()
	}

	if block < blockSnapshots.BlocksAvailable() {
		agg.KeepInDB(0)
		defer agg.KeepInDB(ethconfig.HistoryV3AggregationStep)
	}

	getHeaderFunc := func(hash common.Hash, number uint64) (h *types.Header) {
		var err error
		if parallel {
			if err = chainDb.View(ctx, func(tx kv.Tx) error {
				h, err = blockReader.Header(ctx, tx, hash, number)
				if err != nil {
					return err
				}
				return nil
			}); err != nil {
				panic(err)
			}
			return h
		} else {
			h, err = blockReader.Header(ctx, applyTx, hash, number)
			if err != nil {
				panic(err)
			}
			return h
		}
	}
	if !parallel {
		applyWorker.ResetTx(applyTx)
	}

	_, isPoSa := cfg.engine.(consensus.PoSA)
	//isBor := cfg.chainConfig.Bor != nil

	var b *types.Block
	var blockNum uint64
	var err error
Loop:
	for blockNum = block; blockNum <= maxBlockNum; blockNum++ {
		inputBlockNum.Store(blockNum)
		b, err = blockWithSenders(chainDb, applyTx, blockReader, blockNum)
		if err != nil {
			return err
		}
		if b == nil {
			// TODO: panic here and see that overall prodcess deadlock
			return fmt.Errorf("nil block %d", blockNum)
		}
		txs := b.Transactions()
		header := b.HeaderNoCopy()
		skipAnalysis := core.SkipAnalysis(chainConfig, blockNum)
		signer := *types.MakeSigner(chainConfig, blockNum)

		f := core.GetHashFn(header, getHeaderFunc)
		getHashFnMute := &sync.Mutex{}
		getHashFn := func(n uint64) common.Hash {
			getHashFnMute.Lock()
			defer getHashFnMute.Unlock()
			return f(n)
		}
		blockContext := core.NewEVMBlockContext(header, getHashFn, engine, nil /* author */)

		if parallel {
			select {
			case err := <-rwLoopErrCh:
				if err != nil {
					return err
				}
			default:
			}

			func() {
				needWait := rs.QueueLen() > queueSize
				if !needWait {
					return
				}
				rwsLock.Lock()
				defer rwsLock.Unlock()
				for rs.QueueLen() > queueSize || rws.Len() > queueSize || resultsSize.Load() >= resultsThreshold || rs.SizeEstimate() >= commitThreshold {
					select {
					case <-ctx.Done():
						return
					default:
					}
					rwsReceiveCond.Wait()
				}
			}()
		}

		rules := chainConfig.Rules(blockNum, b.Time())
		var gasUsed uint64
		for txIndex := -1; txIndex <= len(txs); txIndex++ {

			// Do not oversend, wait for the result heap to go under certain size
			txTask := &exec22.TxTask{
				BlockNum:        blockNum,
				Header:          header,
				Coinbase:        b.Coinbase(),
				Uncles:          b.Uncles(),
				Rules:           rules,
				Txs:             txs,
				TxNum:           inputTxNum,
				TxIndex:         txIndex,
				BlockHash:       b.Hash(),
				SkipAnalysis:    skipAnalysis,
				Final:           txIndex == len(txs),
				GetHashFn:       getHashFn,
				EvmBlockContext: blockContext,
				Withdrawals:     b.Withdrawals(),
			}
			if txIndex >= 0 && txIndex < len(txs) {
				txTask.Tx = txs[txIndex]
				txTask.TxAsMessage, err = txTask.Tx.AsMessage(signer, header.BaseFee, txTask.Rules)
				if err != nil {
					panic(err)
				}

				if sender, ok := txs[txIndex].GetSender(); ok {
					txTask.Sender = &sender
				} else {
					sender, err := signer.Sender(txTask.Tx)
					if err != nil {
						return err
					}
					txTask.Sender = &sender
					log.Warn("[Execution] expencive lazy sender recovery", "blockNum", txTask.BlockNum, "txIdx", txTask.TxIndex)
				}
			}

			if parallel {
				if txTask.TxIndex >= 0 && txTask.TxIndex < len(txs) {
					if ok := rs.RegisterSender(txTask); ok {
						rs.AddWork(txTask)
					}
				} else {
					rs.AddWork(txTask)
				}
			} else {
				count++
				applyWorker.RunTxTask(txTask)
				if err := func() error {
					if txTask.Final && !isPoSa {
						gasUsed += txTask.UsedGas
						if gasUsed != txTask.Header.GasUsed {
							if txTask.BlockNum > 0 { //Disable check for genesis. Maybe need somehow improve it in future - to satisfy TestExecutionSpec
								return fmt.Errorf("gas used by execution: %d, in header: %d, headerNum=%d, %x", gasUsed, txTask.Header.GasUsed, txTask.Header.Number.Uint64(), txTask.Header.Hash())
							}
						}
						gasUsed = 0
					} else {
						gasUsed += txTask.UsedGas
					}
					return nil
				}(); err != nil {
					if errors.Is(err, context.Canceled) || errors.Is(err, common.ErrStopped) {
						return err
					} else {
						log.Warn(fmt.Sprintf("[%s] Execution failed", logPrefix), "block", blockNum, "hash", header.Hash().String(), "err", err)
						if cfg.hd != nil {
							cfg.hd.ReportBadHeaderPoS(header.Hash(), header.ParentHash)
						}
						if cfg.badBlockHalt {
							return err
						}
					}
					u.UnwindTo(blockNum-1, header.Hash())
					break Loop
				}

				if err := rs.ApplyState(applyTx, txTask, agg); err != nil {
					return fmt.Errorf("StateV3.Apply: %w", err)
				}
				triggerCount.Add(rs.CommitTxNum(txTask.Sender, txTask.TxNum))
				outputTxNum.Inc()

				if err := rs.ApplyHistory(txTask, agg); err != nil {
					return fmt.Errorf("StateV3.Apply: %w", err)
				}
			}
			stageProgress = blockNum
			inputTxNum++
		}

		if !parallel {
			outputBlockNum.Set(blockNum)

			select {
			case <-logEvery.C:
				stepsInDB := rawdbhelpers.IdxStepsCountV3(applyTx)
				progress.Log(rs, rws.Len(), uint64(queueSize), count, inputBlockNum.Load(), outputBlockNum.Get(), outputTxNum.Load(), repeatCount.Load(), uint64(resultsSize.Load()), resultCh, stepsInDB)
				if rs.SizeEstimate() < commitThreshold {
					break
				}

				var t1, t2, t3, t4 time.Duration
				commitStart := time.Now()
				if err := func() error {
					t1 = time.Since(commitStart)
					tt := time.Now()
					if err := rs.Flush(ctx, applyTx, logPrefix, logEvery); err != nil {
						return err
					}
					t2 = time.Since(tt)

					tt = time.Now()
					if err := agg.Flush(ctx, applyTx); err != nil {
						return err
					}
					t3 = time.Since(tt)

					if err = execStage.Update(applyTx, outputBlockNum.Get()); err != nil {
						return err
					}

					applyTx.CollectMetrics()

					return nil
				}(); err != nil {
					return err
				}
				log.Info("Committed", "time", time.Since(commitStart), "drain", t1, "rs.flush", t2, "agg.flush", t3, "tx.commit", t4)
			default:
			}
		}

		if blockSnapshots.Cfg().Produce {
			agg.BuildFilesInBackground()
		}
		select {
		case <-ctx.Done():
			return ctx.Err()
		default:
		}
	}

	if parallel {
		if err := <-rwLoopErrCh; err != nil {
			return err
		}
		rwLoopWg.Wait()
		waitWorkers()
	} else {
		if err = rs.Flush(ctx, applyTx, logPrefix, logEvery); err != nil {
			return err
		}
		if err = agg.Flush(ctx, applyTx); err != nil {
			return err
		}
		if err = execStage.Update(applyTx, stageProgress); err != nil {
			return err
		}
	}

	if blockSnapshots.Cfg().Produce {
		agg.BuildFilesInBackground()
	}

	if !useExternalTx && applyTx != nil {
		if err = applyTx.Commit(); err != nil {
			return err
		}
	}
	return nil
}
func blockWithSenders(db kv.RoDB, tx kv.Tx, blockReader services.BlockReader, blockNum uint64) (b *types.Block, err error) {
	if tx == nil {
		tx, err = db.BeginRo(context.Background())
		if err != nil {
			return nil, err
		}
		defer tx.Rollback()
	}
	blockHash, err := rawdb.ReadCanonicalHash(tx, blockNum)
	if err != nil {
		return nil, err
	}
	b, _, err = blockReader.BlockWithSenders(context.Background(), tx, blockHash, blockNum)
	if err != nil {
		return nil, err
	}
	return b, nil
}

func processResultQueue(rws *exec22.TxTaskQueue, outputTxNumIn uint64, rs *state.StateV3, agg *state2.AggregatorV3, applyTx kv.Tx, triggerCount *atomic2.Uint64, rwsCond *sync.Cond, applyWorker *exec3.Worker) (resultSize int64, outputTxNum, conflicts, processedBlockNum uint64, err error) {
	var i int
	outputTxNum = outputTxNumIn
	for rws.Len() > 0 && (*rws)[0].TxNum == outputTxNum {
		txTask := heap.Pop(rws).(*exec22.TxTask)
		resultSize += txTask.ResultsSize
		if txTask.Error != nil || !rs.ReadsValid(txTask.ReadLists) {
			conflicts++

			if i > 0 {
				//send to re-exex
				rs.AddWork(txTask)
				continue
			}

			// resolve first conflict right here: it's faster and conflict-free
			applyWorker.RunTxTask(txTask)
			if txTask.Error != nil {
				return resultSize, outputTxNum, conflicts, processedBlockNum, txTask.Error
			}
			i++
		}

		if err := rs.ApplyState(applyTx, txTask, agg); err != nil {
			return resultSize, outputTxNum, conflicts, processedBlockNum, fmt.Errorf("StateV3.Apply: %w", err)
		}
		triggerCount.Add(rs.CommitTxNum(txTask.Sender, txTask.TxNum))
		outputTxNum++
		if rwsCond != nil {
			rwsCond.Signal()
		}
		if err := rs.ApplyHistory(txTask, agg); err != nil {
			return resultSize, outputTxNum, conflicts, processedBlockNum, fmt.Errorf("StateV3.Apply: %w", err)
		}
		//fmt.Printf("Applied %d block %d txIndex %d\n", txTask.TxNum, txTask.BlockNum, txTask.TxIndex)
		processedBlockNum = txTask.BlockNum
	}
	return resultSize, outputTxNum, conflicts, processedBlockNum, nil
}

func reconstituteStep(last bool,
	workerCount int, ctx context.Context, db kv.RwDB, txNum uint64, dirs datadir.Dirs,
	as *libstate.AggregatorStep, chainDb kv.RwDB, blockReader services.FullBlockReader,
	chainConfig *chain.Config, logger log.Logger, genesis *core.Genesis, engine consensus.Engine,
	batchSize datasize.ByteSize, s *StageState, blockNum uint64, total uint64,
) error {
	var startOk, endOk bool
	startTxNum, endTxNum := as.TxNumRange()
	var startBlockNum, endBlockNum uint64 // First block which is not covered by the history snapshot files
	if err := chainDb.View(ctx, func(tx kv.Tx) (err error) {
		startOk, startBlockNum, err = rawdbv3.TxNums.FindBlockNum(tx, startTxNum)
		if err != nil {
			return err
		}
		if startBlockNum > 0 {
			startBlockNum--
			startTxNum, err = rawdbv3.TxNums.Min(tx, startBlockNum)
			if err != nil {
				return err
			}
		}
		endOk, endBlockNum, err = rawdbv3.TxNums.FindBlockNum(tx, endTxNum)
		if err != nil {
			return err
		}
		return nil
	}); err != nil {
		return err
	}
	if !startOk {
		return fmt.Errorf("step startTxNum not found in snapshot blocks: %d", startTxNum)
	}
	if !endOk {
		return fmt.Errorf("step endTxNum not found in snapshot blocks: %d", endTxNum)
	}
	if last {
		endBlockNum = blockNum
	}

	log.Info(fmt.Sprintf("[%s] Reconstitution", s.LogPrefix()), "startTxNum", startTxNum, "endTxNum", endTxNum, "startBlockNum", startBlockNum, "endBlockNum", endBlockNum)

	var maxTxNum = startTxNum

	workCh := make(chan *exec22.TxTask, workerCount*4)
	rs := state.NewReconState(workCh)
	scanWorker := exec3.NewScanWorker(txNum, as)

	t := time.Now()
	if err := scanWorker.BitmapAccounts(); err != nil {
		return err
	}
	if time.Since(t) > 5*time.Second {
		log.Info(fmt.Sprintf("[%s] Scan accounts history", s.LogPrefix()), "took", time.Since(t))
	}

	t = time.Now()
	if err := scanWorker.BitmapStorage(); err != nil {
		return err
	}
	if time.Since(t) > 5*time.Second {
		log.Info(fmt.Sprintf("[%s] Scan storage history", s.LogPrefix()), "took", time.Since(t))
	}

	t = time.Now()
	if err := scanWorker.BitmapCode(); err != nil {
		return err
	}
	if time.Since(t) > 5*time.Second {
		log.Info(fmt.Sprintf("[%s] Scan code history", s.LogPrefix()), "took", time.Since(t))
	}
	bitmap := scanWorker.Bitmap()

	var wg sync.WaitGroup
	logEvery := time.NewTicker(logInterval)
	defer logEvery.Stop()

	log.Info(fmt.Sprintf("[%s] Ready to replay", s.LogPrefix()), "transactions", bitmap.GetCardinality(), "out of", txNum)
	var lock sync.RWMutex
	reconWorkers := make([]*exec3.ReconWorker, workerCount)
	roTxs := make([]kv.Tx, workerCount)
	chainTxs := make([]kv.Tx, workerCount)
	defer func() {
		for i := 0; i < workerCount; i++ {
			if roTxs[i] != nil {
				roTxs[i].Rollback()
			}
			if chainTxs[i] != nil {
				chainTxs[i].Rollback()
			}
		}
	}()
	for i := 0; i < workerCount; i++ {
		var err error
		if roTxs[i], err = db.BeginRo(ctx); err != nil {
			return err
		}
		if chainTxs[i], err = chainDb.BeginRo(ctx); err != nil {
			return err
		}
	}
	for i := 0; i < workerCount; i++ {
		var localAs *libstate.AggregatorStep
		if i == 0 {
			localAs = as
		} else {
			localAs = as.Clone()
		}
		reconWorkers[i] = exec3.NewReconWorker(lock.RLocker(), &wg, rs, localAs, blockReader, chainConfig, logger, genesis, engine, chainTxs[i])
		reconWorkers[i].SetTx(roTxs[i])
		reconWorkers[i].SetChainTx(chainTxs[i])
	}
	wg.Add(workerCount)

	rollbackCount := uint64(0)
	prevCount := rs.DoneCount()
	for i := 0; i < workerCount; i++ {
		go reconWorkers[i].Run()
	}
	commitThreshold := batchSize.Bytes()
	prevRollbackCount := uint64(0)
	prevTime := time.Now()
	reconDone := make(chan struct{})
	//var bn uint64
	go func() {
		for {
			select {
			case <-reconDone:
				return
			case <-logEvery.C:
				var m runtime.MemStats
				dbg.ReadMemStats(&m)
				sizeEstimate := rs.SizeEstimate()
				maxTxNum = rs.MaxTxNum()
				count := rs.DoneCount()
				rollbackCount = rs.RollbackCount()
				currentTime := time.Now()
				interval := currentTime.Sub(prevTime)
				speedTx := float64(count-prevCount) / (float64(interval) / float64(time.Second))
				progress := 100.0 * float64(maxTxNum) / float64(total)
				stepProgress := 100.0 * float64(maxTxNum-startTxNum) / float64(endTxNum-startTxNum)
				var repeatRatio float64
				if count > prevCount {
					repeatRatio = 100.0 * float64(rollbackCount-prevRollbackCount) / float64(count-prevCount)
				}
				prevTime = currentTime
				prevCount = count
				prevRollbackCount = rollbackCount
				log.Info(fmt.Sprintf("[%s] State reconstitution", s.LogPrefix()), "overall progress", fmt.Sprintf("%.2f%%", progress),
					"step progress", fmt.Sprintf("%.2f%%", stepProgress),
					"tx/s", fmt.Sprintf("%.1f", speedTx), "workCh", fmt.Sprintf("%d/%d", len(workCh), cap(workCh)),
					"repeat ratio", fmt.Sprintf("%.2f%%", repeatRatio), "queue.len", rs.QueueLen(), "blk", syncMetrics[stages.Execution].Get(),
					"buffer", fmt.Sprintf("%s/%s", common.ByteCount(sizeEstimate), common.ByteCount(commitThreshold)),
					"alloc", common.ByteCount(m.Alloc), "sys", common.ByteCount(m.Sys))
				if sizeEstimate >= commitThreshold {
					t := time.Now()
					if err := func() error {
						lock.Lock()
						defer lock.Unlock()
						for i := 0; i < workerCount; i++ {
							roTxs[i].Rollback()
						}
						if err := db.Update(ctx, func(tx kv.RwTx) error {
							if err := rs.Flush(tx); err != nil {
								return err
							}
							return nil
						}); err != nil {
							return err
						}
						for i := 0; i < workerCount; i++ {
							var err error
							if roTxs[i], err = db.BeginRo(ctx); err != nil {
								return err
							}
							reconWorkers[i].SetTx(roTxs[i])
						}
						return nil
					}(); err != nil {
						panic(err)
					}
					log.Info(fmt.Sprintf("[%s] State reconstitution, commit", s.LogPrefix()), "took", time.Since(t))
				}
			}
		}
	}()

	var inputTxNum = startTxNum
	var b *types.Block
	var txKey [8]byte
	getHeaderFunc := func(hash common.Hash, number uint64) (h *types.Header) {
		var err error
		if err = chainDb.View(ctx, func(tx kv.Tx) error {
			h, err = blockReader.Header(ctx, tx, hash, number)
			if err != nil {
				return err
			}
			return nil

		}); err != nil {
			panic(err)
		}
		return h
	}

	var err error // avoid declare global mutable variable
	for bn := startBlockNum; bn <= endBlockNum; bn++ {
		t = time.Now()
		b, err = blockWithSenders(chainDb, nil, blockReader, bn)
		if err != nil {
			return err
		}
		if b == nil {
			fmt.Printf("could not find block %d\n", bn)
			panic("")
		}
		txs := b.Transactions()
		header := b.HeaderNoCopy()
		skipAnalysis := core.SkipAnalysis(chainConfig, bn)
		signer := *types.MakeSigner(chainConfig, bn)

		f := core.GetHashFn(header, getHeaderFunc)
		getHashFnMute := &sync.Mutex{}
		getHashFn := func(n uint64) common.Hash {
			getHashFnMute.Lock()
			defer getHashFnMute.Unlock()
			return f(n)
		}
		blockContext := core.NewEVMBlockContext(header, getHashFn, engine, nil /* author */)
		rules := chainConfig.Rules(bn, b.Time())

		for txIndex := -1; txIndex <= len(txs); txIndex++ {
			if bitmap.Contains(inputTxNum) {
				binary.BigEndian.PutUint64(txKey[:], inputTxNum)
				txTask := &exec22.TxTask{
					BlockNum:        bn,
					Header:          header,
					Coinbase:        b.Coinbase(),
					Uncles:          b.Uncles(),
					Rules:           rules,
					TxNum:           inputTxNum,
					Txs:             txs,
					TxIndex:         txIndex,
					BlockHash:       b.Hash(),
					SkipAnalysis:    skipAnalysis,
					Final:           txIndex == len(txs),
					GetHashFn:       getHashFn,
					EvmBlockContext: blockContext,
					Withdrawals:     b.Withdrawals(),
				}
				if txIndex >= 0 && txIndex < len(txs) {
					txTask.Tx = txs[txIndex]
					txTask.TxAsMessage, err = txTask.Tx.AsMessage(signer, header.BaseFee, txTask.Rules)
					if err != nil {
						return err
					}
					if sender, ok := txs[txIndex].GetSender(); ok {
						txTask.Sender = &sender
					}
				} else {
					txTask.Txs = txs
				}
				workCh <- txTask
			}
			inputTxNum++
		}

		core.BlockExecutionTimer.UpdateDuration(t)
		syncMetrics[stages.Execution].Set(bn)
		select {
		case <-ctx.Done():
			return ctx.Err()
		default:
		}
	}
	close(workCh)
	wg.Wait()
	reconDone <- struct{}{} // Complete logging and committing go-routine
	for i := 0; i < workerCount; i++ {
		roTxs[i].Rollback()
	}
	if err := db.Update(ctx, func(tx kv.RwTx) error {
		if err = rs.Flush(tx); err != nil {
			return err
		}
		return nil
	}); err != nil {
		return err
	}

	plainStateCollector := etl.NewCollector(fmt.Sprintf("%s recon plainState", s.LogPrefix()), dirs.Tmp, etl.NewSortableBuffer(etl.BufferOptimalSize))
	defer plainStateCollector.Close()
	codeCollector := etl.NewCollector(fmt.Sprintf("%s recon code", s.LogPrefix()), dirs.Tmp, etl.NewOldestEntryBuffer(etl.BufferOptimalSize))
	defer codeCollector.Close()
	plainContractCollector := etl.NewCollector(fmt.Sprintf("%s recon plainContract", s.LogPrefix()), dirs.Tmp, etl.NewSortableBuffer(etl.BufferOptimalSize))
	defer plainContractCollector.Close()
	var transposedKey []byte

	if err = db.View(ctx, func(roTx kv.Tx) error {
		clear := kv.ReadAhead(ctx, db, atomic2.NewBool(false), kv.PlainStateR, nil, math.MaxUint32)
		defer clear()
		if err = roTx.ForEach(kv.PlainStateR, nil, func(k, v []byte) error {
			transposedKey = append(transposedKey[:0], k[8:]...)
			transposedKey = append(transposedKey, k[:8]...)
			return plainStateCollector.Collect(transposedKey, v)
		}); err != nil {
			return err
		}
		clear2 := kv.ReadAhead(ctx, db, atomic2.NewBool(false), kv.PlainStateD, nil, math.MaxUint32)
		defer clear2()
		if err = roTx.ForEach(kv.PlainStateD, nil, func(k, v []byte) error {
			transposedKey = append(transposedKey[:0], v...)
			transposedKey = append(transposedKey, k...)
			return plainStateCollector.Collect(transposedKey, nil)
		}); err != nil {
			return err
		}
		clear3 := kv.ReadAhead(ctx, db, atomic2.NewBool(false), kv.CodeR, nil, math.MaxUint32)
		defer clear3()
		if err = roTx.ForEach(kv.CodeR, nil, func(k, v []byte) error {
			transposedKey = append(transposedKey[:0], k[8:]...)
			transposedKey = append(transposedKey, k[:8]...)
			return codeCollector.Collect(transposedKey, v)
		}); err != nil {
			return err
		}
		clear4 := kv.ReadAhead(ctx, db, atomic2.NewBool(false), kv.CodeD, nil, math.MaxUint32)
		defer clear4()
		if err = roTx.ForEach(kv.CodeD, nil, func(k, v []byte) error {
			transposedKey = append(transposedKey[:0], v...)
			transposedKey = append(transposedKey, k...)
			return codeCollector.Collect(transposedKey, nil)
		}); err != nil {
			return err
		}
		clear5 := kv.ReadAhead(ctx, db, atomic2.NewBool(false), kv.PlainContractR, nil, math.MaxUint32)
		defer clear5()
		if err = roTx.ForEach(kv.PlainContractR, nil, func(k, v []byte) error {
			transposedKey = append(transposedKey[:0], k[8:]...)
			transposedKey = append(transposedKey, k[:8]...)
			return plainContractCollector.Collect(transposedKey, v)
		}); err != nil {
			return err
		}
		clear6 := kv.ReadAhead(ctx, db, atomic2.NewBool(false), kv.PlainContractD, nil, math.MaxUint32)
		defer clear6()
		if err = roTx.ForEach(kv.PlainContractD, nil, func(k, v []byte) error {
			transposedKey = append(transposedKey[:0], v...)
			transposedKey = append(transposedKey, k...)
			return plainContractCollector.Collect(transposedKey, nil)
		}); err != nil {
			return err
		}
		return nil
	}); err != nil {
		return err
	}
	if err = db.Update(ctx, func(tx kv.RwTx) error {
		if err = tx.ClearBucket(kv.PlainStateR); err != nil {
			return err
		}
		if err = tx.ClearBucket(kv.PlainStateD); err != nil {
			return err
		}
		if err = tx.ClearBucket(kv.CodeR); err != nil {
			return err
		}
		if err = tx.ClearBucket(kv.CodeD); err != nil {
			return err
		}
		if err = tx.ClearBucket(kv.PlainContractR); err != nil {
			return err
		}
		if err = tx.ClearBucket(kv.PlainContractD); err != nil {
			return err
		}
		return nil
	}); err != nil {
		return err
	}
	if err = chainDb.Update(ctx, func(tx kv.RwTx) error {
		var lastKey []byte
		var lastVal []byte
		if err = plainStateCollector.Load(tx, kv.PlainState, func(k, v []byte, table etl.CurrentTableReader, next etl.LoadNextFunc) error {
			if !bytes.Equal(k[:len(k)-8], lastKey) {
				if lastKey != nil {
					if e := next(lastKey, lastKey, lastVal); e != nil {
						return e
					}
				}
				lastKey = append(lastKey[:0], k[:len(k)-8]...)
			}
			lastVal = append(lastVal[:0], v...)
			return nil
		}, etl.TransformArgs{}); err != nil {
			return err
		}
		plainStateCollector.Close()
		if lastKey != nil {
			if len(lastVal) > 0 {
				if e := tx.Put(kv.PlainState, lastKey, lastVal); e != nil {
					return e
				}
			} else {
				if e := tx.Delete(kv.PlainState, lastKey); e != nil {
					return e
				}
			}
		}
		lastKey = nil
		lastVal = nil
		if err = codeCollector.Load(tx, kv.Code, func(k, v []byte, table etl.CurrentTableReader, next etl.LoadNextFunc) error {
			if !bytes.Equal(k[:len(k)-8], lastKey) {
				if lastKey != nil {
					if e := next(lastKey, lastKey, lastVal); e != nil {
						return e
					}
				}
				lastKey = append(lastKey[:0], k[:len(k)-8]...)
			}
			lastVal = append(lastVal[:0], v...)
			return nil
		}, etl.TransformArgs{}); err != nil {
			return err
		}
		codeCollector.Close()
		if lastKey != nil {
			if len(lastVal) > 0 {
				if e := tx.Put(kv.Code, lastKey, lastVal); e != nil {
					return e
				}
			} else {
				if e := tx.Delete(kv.Code, lastKey); e != nil {
					return e
				}
			}
		}
		lastKey = nil
		lastVal = nil
		if err = plainContractCollector.Load(tx, kv.PlainContractCode, func(k, v []byte, table etl.CurrentTableReader, next etl.LoadNextFunc) error {
			if !bytes.Equal(k[:len(k)-8], lastKey) {
				if lastKey != nil {
					if e := next(lastKey, lastKey, lastVal); e != nil {
						return e
					}
				}
				lastKey = append(lastKey[:0], k[:len(k)-8]...)
			}
			lastVal = append(lastVal[:0], v...)
			return nil
		}, etl.TransformArgs{}); err != nil {
			return err
		}
		plainContractCollector.Close()
		if lastKey != nil {
			if len(lastVal) > 0 {
				if e := tx.Put(kv.PlainContractCode, lastKey, lastVal); e != nil {
					return e
				}
			} else {
				if e := tx.Delete(kv.PlainContractCode, lastKey); e != nil {
					return e
				}
			}
		}

		return nil
	}); err != nil {
		return err
	}
	return nil
}

func ReconstituteState(ctx context.Context, s *StageState, dirs datadir.Dirs, workerCount int, batchSize datasize.ByteSize, chainDb kv.RwDB,
	blockReader services.FullBlockReader,
	logger log.Logger, agg *state2.AggregatorV3, engine consensus.Engine,
	chainConfig *chain.Config, genesis *core.Genesis) (err error) {
	startTime := time.Now()
	defer agg.EnableMadvNormal().DisableReadAhead()
	blockSnapshots := blockReader.(WithSnapshots).Snapshots()
	defer blockSnapshots.EnableReadAhead().DisableReadAhead()

	// force merge snapshots before reconstitution, to allign domains progress
	// un-finished merge can happen at "kill -9" during merge
	if err := agg.MergeLoop(ctx, estimate.CompressSnapshot.Workers()); err != nil {
		return err
	}

	// Incremental reconstitution, step by step (snapshot range by snapshot range)
	aggSteps, err := agg.MakeSteps()
	if err != nil {
		return err
	}
	if len(aggSteps) == 0 {
		return nil
	}
	lastStep := aggSteps[len(aggSteps)-1]

	var ok bool
	var blockNum uint64 // First block which is not covered by the history snapshot files
	var txNum uint64
	if err := chainDb.View(ctx, func(tx kv.Tx) error {
		_, toTxNum := lastStep.TxNumRange()
		ok, blockNum, err = rawdbv3.TxNums.FindBlockNum(tx, toTxNum)
		if err != nil {
			return err
		}
		if !ok {
			return fmt.Errorf("blockNum for mininmaxTxNum=%d not found", toTxNum)
		}
		if blockNum == 0 {
			return fmt.Errorf("not enough transactions in the history data")
		}
		blockNum--
		txNum, err = rawdbv3.TxNums.Max(tx, blockNum)
		if err != nil {
			return err
		}
		txNum++
		return nil
	}); err != nil {
		return err
	}

	log.Info(fmt.Sprintf("[%s] Blocks execution, reconstitution", s.LogPrefix()), "fromBlock", s.BlockNumber, "toBlock", blockNum, "toTxNum", txNum)

	reconDbPath := filepath.Join(dirs.DataDir, "recondb")
	dir.Recreate(reconDbPath)
	db, err := kv2.NewMDBX(log.New()).Path(reconDbPath).
		Flags(func(u uint) uint {
			return mdbx.UtterlyNoSync | mdbx.NoMetaSync | mdbx.NoMemInit | mdbx.LifoReclaim | mdbx.WriteMap
		}).
		PageSize(uint64(8 * datasize.KB)).
		WithTableCfg(func(defaultBuckets kv.TableCfg) kv.TableCfg { return kv.ReconTablesCfg }).
		Open()
	if err != nil {
		return err
	}
	defer db.Close()
	defer os.RemoveAll(reconDbPath)

	for step, as := range aggSteps {
		log.Info("Step of incremental reconstitution", "step", step+1, "out of", len(aggSteps), "workers", workerCount)
		if err := reconstituteStep(step+1 == len(aggSteps), workerCount, ctx, db,
			txNum, dirs, as, chainDb, blockReader, chainConfig, logger, genesis,
			engine, batchSize, s, blockNum, txNum,
		); err != nil {
			return err
		}
	}
	db.Close()
	plainStateCollector := etl.NewCollector(fmt.Sprintf("%s recon plainState", s.LogPrefix()), dirs.Tmp, etl.NewSortableBuffer(etl.BufferOptimalSize))
	defer plainStateCollector.Close()
	codeCollector := etl.NewCollector(fmt.Sprintf("%s recon code", s.LogPrefix()), dirs.Tmp, etl.NewOldestEntryBuffer(etl.BufferOptimalSize))
	defer codeCollector.Close()
	plainContractCollector := etl.NewCollector(fmt.Sprintf("%s recon plainContract", s.LogPrefix()), dirs.Tmp, etl.NewSortableBuffer(etl.BufferOptimalSize))
	defer plainContractCollector.Close()

	fillWorker := exec3.NewFillWorker(txNum, aggSteps[len(aggSteps)-1])
	t := time.Now()
	fillWorker.FillAccounts(plainStateCollector)
	if time.Since(t) > 5*time.Second {
		log.Info(fmt.Sprintf("[%s] Filled accounts", s.LogPrefix()), "took", time.Since(t))
	}
	t = time.Now()
	fillWorker.FillStorage(plainStateCollector)
	if time.Since(t) > 5*time.Second {
		log.Info(fmt.Sprintf("[%s] Filled storage", s.LogPrefix()), "took", time.Since(t))
	}
	t = time.Now()
	fillWorker.FillCode(codeCollector, plainContractCollector)
	if time.Since(t) > 5*time.Second {
		log.Info(fmt.Sprintf("[%s] Filled code", s.LogPrefix()), "took", time.Since(t))
	}

	// Load all collections into the main collector
	if err = chainDb.Update(ctx, func(tx kv.RwTx) error {
		if err = plainStateCollector.Load(tx, kv.PlainState, etl.IdentityLoadFunc, etl.TransformArgs{}); err != nil {
			return err
		}
		plainStateCollector.Close()
		if err = codeCollector.Load(tx, kv.Code, etl.IdentityLoadFunc, etl.TransformArgs{}); err != nil {
			return err
		}
		codeCollector.Close()
		if err = plainContractCollector.Load(tx, kv.PlainContractCode, etl.IdentityLoadFunc, etl.TransformArgs{}); err != nil {
			return err
		}
		plainContractCollector.Close()
		if err := s.Update(tx, blockNum); err != nil {
			return err
		}
		s.BlockNumber = blockNum
		return nil
	}); err != nil {
		return err
	}
	log.Info(fmt.Sprintf("[%s] Reconstitution done", s.LogPrefix()), "in", time.Since(startTime))
	return nil
}<|MERGE_RESOLUTION|>--- conflicted
+++ resolved
@@ -327,13 +327,8 @@
 				case <-pruneEvery.C:
 					if rs.SizeEstimate() < commitThreshold {
 						if agg.CanPrune(tx) {
-<<<<<<< HEAD
-							if err = agg.Prune(ctx, ethconfig.HistoryV3AggregationStep/10); err != nil { // prune part of retired data, before commit
+							if err = agg.Prune(ctx, ethconfig.HistoryV3AggregationStep*10); err != nil { // prune part of retired data, before commit
 								panic(err)
-=======
-							if err = agg.Prune(ctx, ethconfig.HistoryV3AggregationStep*10); err != nil { // prune part of retired data, before commit
-								return err
->>>>>>> 157a380b
 							}
 						} else {
 							if err = agg.Flush(ctx, tx); err != nil {
