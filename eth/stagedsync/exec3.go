package stagedsync

import (
	"bytes"
	"container/heap"
	"context"
	"encoding/binary"
	"errors"
	"fmt"
	"os"
	"path/filepath"
	"runtime"
	"sync"
	"sync/atomic"
	"time"

	"github.com/VictoriaMetrics/metrics"
	"github.com/c2h5oh/datasize"
	"github.com/ledgerwatch/erigon-lib/common"
	"github.com/ledgerwatch/erigon-lib/common/datadir"
	"github.com/ledgerwatch/erigon-lib/common/dbg"
	"github.com/ledgerwatch/erigon-lib/common/dir"
	"github.com/ledgerwatch/erigon-lib/etl"
	"github.com/ledgerwatch/erigon-lib/kv"
	kv2 "github.com/ledgerwatch/erigon-lib/kv/mdbx"
	libstate "github.com/ledgerwatch/erigon-lib/state"
	state2 "github.com/ledgerwatch/erigon-lib/state"
	"github.com/ledgerwatch/erigon/cmd/state/exec22"
	"github.com/ledgerwatch/erigon/cmd/state/exec3"
	common2 "github.com/ledgerwatch/erigon/common"
	"github.com/ledgerwatch/erigon/common/math"
	"github.com/ledgerwatch/erigon/consensus"
	"github.com/ledgerwatch/erigon/core"
	"github.com/ledgerwatch/erigon/core/rawdb"
	"github.com/ledgerwatch/erigon/core/state"
	"github.com/ledgerwatch/erigon/core/types"
	"github.com/ledgerwatch/erigon/eth/ethconfig"
	"github.com/ledgerwatch/erigon/eth/stagedsync/stages"
	"github.com/ledgerwatch/erigon/params"
	"github.com/ledgerwatch/erigon/turbo/services"
	"github.com/ledgerwatch/log/v3"
	"github.com/torquem-ch/mdbx-go/mdbx"
	atomic2 "go.uber.org/atomic"
)

var ExecStepsInDB = metrics.NewCounter(`exec_steps_in_db`) //nolint

func NewProgress(prevOutputBlockNum, commitThreshold uint64, workersCount int, logPrefix string) *Progress {
	return &Progress{prevTime: time.Now(), prevOutputBlockNum: prevOutputBlockNum, commitThreshold: commitThreshold, workersCount: workersCount, logPrefix: logPrefix}
}

type Progress struct {
	prevTime           time.Time
	prevCount          uint64
	prevOutputBlockNum uint64
	prevRepeatCount    uint64
	commitThreshold    uint64

	workersCount int
	logPrefix    string
}

func (p *Progress) Log(rs *state.State22, rwsLen int, queueSize, count, inputBlockNum, outputBlockNum, outTxNum, repeatCount uint64, resultsSize uint64, resultCh chan *exec22.TxTask, idxStepsAmountInDB float64) {
	ExecStepsInDB.Set(uint64(idxStepsAmountInDB * 100))
	var m runtime.MemStats
	dbg.ReadMemStats(&m)
	sizeEstimate := rs.SizeEstimate()
	currentTime := time.Now()
	interval := currentTime.Sub(p.prevTime)
	speedTx := float64(count-p.prevCount) / (float64(interval) / float64(time.Second))
	//speedBlock := float64(outputBlockNum-p.prevOutputBlockNum) / (float64(interval) / float64(time.Second))
	var repeatRatio float64
	if count > p.prevCount {
		repeatRatio = 100.0 * float64(repeatCount-p.prevRepeatCount) / float64(count-p.prevCount)
	}
	log.Info(fmt.Sprintf("[%s] Transaction replay", p.logPrefix),
		//"workers", workerCount,
		"blk", outputBlockNum, "step", fmt.Sprintf("%.1f", float64(outTxNum)/float64(ethconfig.HistoryV3AggregationStep)),
		"inBlk", atomic.LoadUint64(&inputBlockNum),
		//"blk/s", fmt.Sprintf("%.1f", speedBlock),
		"tx/s", fmt.Sprintf("%.1f", speedTx),
		"resultCh", fmt.Sprintf("%d/%d", len(resultCh), cap(resultCh)),
		"resultQueue", fmt.Sprintf("%d/%d", rwsLen, queueSize),
		"resultsSize", common.ByteCount(resultsSize),
		"repeatRatio", fmt.Sprintf("%.2f%%", repeatRatio),
		"workers", p.workersCount,
		"buffer", fmt.Sprintf("%s/%s", common.ByteCount(sizeEstimate), common.ByteCount(p.commitThreshold)),
		"idxStepsInDB", fmt.Sprintf("%.2f", idxStepsAmountInDB),
		"alloc", common.ByteCount(m.Alloc), "sys", common.ByteCount(m.Sys),
	)
	//var txNums []string
	//for _, t := range rws {
	//	txNums = append(txNums, fmt.Sprintf("%d", t.TxNum))
	//}
	//s := strings.Join(txNums, ",")
	//log.Info(fmt.Sprintf("[%s] Transaction replay queue", logPrefix), "txNums", s)

	p.prevTime = currentTime
	p.prevCount = count
	p.prevOutputBlockNum = outputBlockNum
	p.prevRepeatCount = repeatCount
}

func ExecV3(ctx context.Context,
	execStage *StageState, u Unwinder, workerCount int, cfg ExecuteBlockCfg, applyTx kv.RwTx,
	parallel bool, rs *state.State22, logPrefix string,
	logger log.Logger,
	maxBlockNum uint64,
) (err error) {
	batchSize, chainDb := cfg.batchSize, cfg.db
	blockReader := cfg.blockReader
	agg, engine := cfg.agg, cfg.engine
	chainConfig, genesis := cfg.chainConfig, cfg.genesis
	blockSnapshots := blockReader.(WithSnapshots).Snapshots()

	useExternalTx := applyTx != nil
	if !useExternalTx && !parallel {
		applyTx, err = chainDb.BeginRw(ctx)
		if err != nil {
			return err
		}
		defer applyTx.Rollback()
	} else {
		if blockSnapshots.Cfg().Enabled {
			defer blockSnapshots.EnableMadvNormal().DisableReadAhead()
		}
	}

	var block, stageProgress uint64
	var outputTxNum, maxTxNum = atomic2.NewUint64(0), atomic2.NewUint64(0)
	var inputTxNum uint64
	if execStage.BlockNumber > 0 {
		stageProgress = execStage.BlockNumber
		block = execStage.BlockNumber + 1
	}
	if applyTx != nil {
		agg.SetTx(applyTx)
		if dbg.DiscardHistory() {
			defer agg.DiscardHistory().FinishWrites()
		} else {
			defer agg.StartWrites().FinishWrites()
		}

		_maxTxNum, err := rawdb.TxNums.Max(applyTx, maxBlockNum)
		if err != nil {
			return err
		}
		maxTxNum.Store(_maxTxNum)
		if block > 0 {
			_outputTxNum, err := rawdb.TxNums.Max(applyTx, execStage.BlockNumber)
			if err != nil {
				return err
			}
			outputTxNum.Store(_outputTxNum)
			outputTxNum.Inc()
			inputTxNum = outputTxNum.Load()
		}
	} else {
		if err := chainDb.View(ctx, func(tx kv.Tx) error {
			_maxTxNum, err := rawdb.TxNums.Max(tx, maxBlockNum)
			if err != nil {
				return err
			}
			maxTxNum.Store(_maxTxNum)
			if block > 0 {
				_outputTxNum, err := rawdb.TxNums.Max(tx, execStage.BlockNumber)
				if err != nil {
					return err
				}
				outputTxNum.Store(_outputTxNum)
				outputTxNum.Inc()
				inputTxNum = outputTxNum.Load()
			}
			return nil
		}); err != nil {
			return err
		}
	}
	agg.SetTxNum(inputTxNum)

	var inputBlockNum, outputBlockNum = atomic2.NewUint64(0), atomic2.NewUint64(0)
	var count uint64
	var repeatCount, triggerCount = atomic2.NewUint64(0), atomic2.NewUint64(0)
	var resultsSize = atomic2.NewInt64(0)
	var lock sync.RWMutex

	rws := &exec22.TxTaskQueue{}
	heap.Init(rws)
	var rwsLock sync.RWMutex
	rwsReceiveCond := sync.NewCond(&rwsLock)

	queueSize := workerCount * 4
<<<<<<< HEAD
	var wg sync.WaitGroup
	execWorkers, applyWorker, resultCh, clear := exec3.NewWorkersPool(lock.RLocker(), parallel, chainDb, &wg, rs, blockReader, chainConfig, logger, genesis, engine, workerCount+1)
	defer clear()
=======
	execWorkers, resultCh, stopWorkers := exec3.NewWorkersPool(lock.RLocker(), ctx, parallel, chainDb, rs, blockReader, chainConfig, logger, genesis, engine, workerCount+1)
	defer stopWorkers()
>>>>>>> 7a055a51

	commitThreshold := batchSize.Bytes()
	resultsThreshold := int64(batchSize.Bytes())
	progress := NewProgress(block, commitThreshold, workerCount, execStage.LogPrefix())
	logEvery := time.NewTicker(20 * time.Second)
	defer logEvery.Stop()
	pruneEvery := time.NewTicker(2 * time.Second)
	defer pruneEvery.Stop()

	applyLoopWg := sync.WaitGroup{} // to wait for finishing of applyLoop after applyCtx cancel
	defer applyLoopWg.Wait()

	applyLoopInner := func(ctx context.Context) error {
		tx, err := chainDb.BeginRo(ctx)
		if err != nil {
			return err
		}
		defer tx.Rollback()

		applyWorker.ResetTx(tx)

		notifyReceived := func() { rwsReceiveCond.Signal() }
		for outputTxNum.Load() < maxTxNum.Load() {
			select {
			case <-ctx.Done():
				return ctx.Err()
			case txTask := <-resultCh:
				if err := func() error {
					rwsLock.Lock()
					defer rwsLock.Unlock()
					resultsSize.Add(txTask.ResultsSize)
<<<<<<< HEAD
					heap.Push(&rws, txTask)
					processResultQueue(&rws, outputTxNum, rs, agg, tx, triggerCount, outputBlockNum, repeatCount, resultsSize, notifyReceived, applyWorker)
=======
					heap.Push(rws, txTask)
					if err := processResultQueue(rws, outputTxNum, rs, agg, tx, triggerCount, outputBlockNum, repeatCount, resultsSize, notifyReceived); err != nil {
						return err
					}
>>>>>>> 7a055a51
					syncMetrics[stages.Execution].Set(outputBlockNum.Load())
					return nil
				}(); err != nil {
					return err
				}
			}
		}
		return nil
	}
	applyLoop := func(ctx context.Context, errCh chan error) {
		defer applyLoopWg.Done()
		if err := applyLoopInner(ctx); err != nil {
			if !errors.Is(err, context.Canceled) {
				errCh <- err
			}
		}
	}

	var errCh chan error

	if parallel {
		errCh = make(chan error, 1)
		defer close(errCh)

		var wg sync.WaitGroup
		wg.Add(1)
		defer wg.Wait()

		// Go-routine gathering results from the workers
		rwLoop := func(ctx context.Context) error {
			tx, err := chainDb.BeginRw(ctx)
			if err != nil {
				return err
			}
			defer tx.Rollback()

			agg.SetTx(tx)
			if dbg.DiscardHistory() {
				defer agg.DiscardHistory().FinishWrites()
			} else {
				defer agg.StartWrites().FinishWrites()
			}

			applyCtx, cancelApplyCtx := context.WithCancel(ctx)
			defer cancelApplyCtx()
			applyLoopWg.Add(1)
			go applyLoop(applyCtx, errCh)

			for outputTxNum.Load() < maxTxNum.Load() {
				select {
				case <-ctx.Done():
					return ctx.Err()

				case <-logEvery.C:
					rwsLock.RLock()
					rwsLen := rws.Len()
					rwsLock.RUnlock()

					stepsInDB := idxStepsInDB(tx)
					progress.Log(rs, rwsLen, uint64(queueSize), rs.DoneCount(), inputBlockNum.Load(), outputBlockNum.Load(), outputTxNum.Load(), repeatCount.Load(), uint64(resultsSize.Load()), resultCh, stepsInDB)
				case <-pruneEvery.C:
					if rs.SizeEstimate() < commitThreshold {
						if err = agg.Flush(tx); err != nil {
							return err
						}
						if err = agg.PruneWithTiemout(ctx, 1*time.Second); err != nil {
							return err
						}
						break
					}

					cancelApplyCtx()
					applyLoopWg.Wait()

					var t1, t2, t3, t4 time.Duration
					commitStart := time.Now()
					log.Info("Committing...")
					if err := func() error {
						rwsLock.Lock()
						defer rwsLock.Unlock()
						// Drain results (and process) channel because read sets do not carry over
						for {
							var drained bool
							for !drained {
								select {
								case txTask := <-resultCh:
									resultsSize.Add(txTask.ResultsSize)
									heap.Push(rws, txTask)
								default:
									drained = true
								}
							}
<<<<<<< HEAD
							applyWorker.ResetTx(tx)
							processResultQueue(&rws, outputTxNum, rs, agg, tx, triggerCount, outputBlockNum, repeatCount, resultsSize, func() {}, applyWorker)
=======
							if err := processResultQueue(rws, outputTxNum, rs, agg, tx, triggerCount, outputBlockNum, repeatCount, resultsSize, func() {}); err != nil {
								return err
							}
>>>>>>> 7a055a51
							syncMetrics[stages.Execution].Set(outputBlockNum.Load())
							if rws.Len() == 0 {
								break
							}
						}
						rwsReceiveCond.Signal()
						lock.Lock() // This is to prevent workers from starting work on any new txTask
						defer lock.Unlock()
						// Drain results channel because read sets do not carry over
						var drained bool
						for !drained {
							select {
							case txTask := <-resultCh:
								rs.AddWork(txTask)
							default:
								drained = true
							}
						}

						// Drain results queue as well
						for rws.Len() > 0 {
							txTask := heap.Pop(rws).(*exec22.TxTask)
							resultsSize.Add(-txTask.ResultsSize)
							rs.AddWork(txTask)
						}
						t1 = time.Since(commitStart)
						tt := time.Now()
						if err := rs.Flush(tx); err != nil {
							return err
						}
						t2 = time.Since(tt)

						tt = time.Now()
						if err := agg.Flush(tx); err != nil {
							return err
						}
						t3 = time.Since(tt)

						if err = execStage.Update(tx, outputBlockNum.Load()); err != nil {
							return err
						}

						tx.CollectMetrics()
						tt = time.Now()
						if err = tx.Commit(); err != nil {
							return err
						}
						t4 = time.Since(tt)
						for i := 0; i < len(execWorkers); i++ {
							execWorkers[i].ResetTx(nil)
						}

						return nil
					}(); err != nil {
						return err
					}
					if tx, err = chainDb.BeginRw(ctx); err != nil {
						return err
					}
					defer tx.Rollback()
					agg.SetTx(tx)

					applyCtx, cancelApplyCtx = context.WithCancel(ctx)
					defer cancelApplyCtx()
					applyLoopWg.Add(1)
					go applyLoop(applyCtx, errCh)

					log.Info("Committed", "time", time.Since(commitStart), "drain", t1, "rs.flush", t2, "agg.flush", t3, "tx.commit", t4)
				}
			}
			if err = rs.Flush(tx); err != nil {
				return err
			}
			if err = agg.Flush(tx); err != nil {
				return err
			}
			if err = execStage.Update(tx, outputBlockNum.Load()); err != nil {
				return err
			}
			//if err = execStage.Update(tx, stageProgress); err != nil {
			//	panic(err)
			//}
			if err = tx.Commit(); err != nil {
				return err
			}
			return nil
		}
		go func() {
			defer wg.Done()
			defer rwsReceiveCond.Broadcast() // unlock listners in case of cancelation
			defer rs.Finish()

			if err := rwLoop(ctx); err != nil {
				errCh <- err
			}
		}()
	}

	if !parallel {
		execWorkers[0].ResetTx(applyTx)
	}

	if block < blockSnapshots.BlocksAvailable() {
		agg.KeepInDB(0)
		defer agg.KeepInDB(ethconfig.HistoryV3AggregationStep)
	}

	getHeaderFunc := func(hash common2.Hash, number uint64) (h *types.Header) {
		var err error
		if parallel {
			if err = chainDb.View(ctx, func(tx kv.Tx) error {
				h, err = blockReader.Header(ctx, tx, hash, number)
				if err != nil {
					return err
				}
				return nil
			}); err != nil {
				panic(err)
			}
			return h
		} else {
			h, err = blockReader.Header(ctx, applyTx, hash, number)
			if err != nil {
				panic(err)
			}
			return h
		}
	}

	var b *types.Block
	var blockNum uint64
Loop:
	for blockNum = block; blockNum <= maxBlockNum; blockNum++ {
		t := time.Now()

		inputBlockNum.Store(blockNum)
		b, err = blockWithSenders(chainDb, applyTx, blockReader, blockNum)
		if err != nil {
			return err
		}
		if b == nil {
			// TODO: panic here and see that overall prodcess deadlock
			return fmt.Errorf("nil block %d", blockNum)
		}
		txs := b.Transactions()
		header := b.HeaderNoCopy()
		skipAnalysis := core.SkipAnalysis(chainConfig, blockNum)
		signer := *types.MakeSigner(chainConfig, blockNum)

		f := core.GetHashFn(header, getHeaderFunc)
		getHashFnMute := &sync.Mutex{}
		getHashFn := func(n uint64) common2.Hash {
			getHashFnMute.Lock()
			defer getHashFnMute.Unlock()
			return f(n)
		}
		blockContext := core.NewEVMBlockContext(header, getHashFn, engine, nil /* author */)

		if parallel {
			select {
			case err := <-errCh:
				if err != nil {
					return err
				}
			default:
			}

			func() {
				rwsLock.RLock()
				needWait := rws.Len() > queueSize || resultsSize.Load() >= resultsThreshold || rs.SizeEstimate() >= commitThreshold
				rwsLock.RUnlock()
				if !needWait {
					return
				}
				rwsLock.Lock()
				defer rwsLock.Unlock()
				for rws.Len() > queueSize || resultsSize.Load() >= resultsThreshold || rs.SizeEstimate() >= commitThreshold {
					select {
					case <-ctx.Done():
						return
					default:
					}
					rwsReceiveCond.Wait()
				}
			}()
		}
		rules := chainConfig.Rules(blockNum, b.Time())
		var gasUsed uint64
		for txIndex := -1; txIndex <= len(txs); txIndex++ {
			select {
			case <-ctx.Done():
				return ctx.Err()
			default:
			}

			// Do not oversend, wait for the result heap to go under certain size
			txTask := &exec22.TxTask{
				BlockNum:        blockNum,
				Header:          header,
				Coinbase:        b.Coinbase(),
				Uncles:          b.Uncles(),
				Rules:           rules,
				Txs:             txs,
				TxNum:           inputTxNum,
				TxIndex:         txIndex,
				BlockHash:       b.Hash(),
				SkipAnalysis:    skipAnalysis,
				Final:           txIndex == len(txs),
				GetHashFn:       getHashFn,
				EvmBlockContext: blockContext,
			}
			if txIndex >= 0 && txIndex < len(txs) {
				txTask.Tx = txs[txIndex]
				txTask.TxAsMessage, err = txTask.Tx.AsMessage(signer, header.BaseFee, txTask.Rules)
				if err != nil {
					panic(err)
				}

				if sender, ok := txs[txIndex].GetSender(); ok {
					txTask.Sender = &sender
				}
				if parallel {
					if ok := rs.RegisterSender(txTask); ok {
						rs.AddWork(txTask)
					}
				}
			} else if parallel {
				rs.AddWork(txTask)
			}
			if !parallel {
				count++
				execWorkers[0].RunTxTask(txTask)
				if err := func() error {
					if txTask.Final {
						gasUsed += txTask.UsedGas
						if gasUsed != txTask.Header.GasUsed {
							return fmt.Errorf("gas used by execution: %d, in header: %d", gasUsed, txTask.Header.GasUsed)
						}
						gasUsed = 0
					} else {
						gasUsed += txTask.UsedGas
					}
					return nil
				}(); err != nil {
					if !errors.Is(err, context.Canceled) {
						log.Warn(fmt.Sprintf("[%s] Execution failed", logPrefix), "block", blockNum, "hash", header.Hash().String(), "err", err)
						if cfg.hd != nil {
							cfg.hd.ReportBadHeaderPoS(header.Hash(), header.ParentHash)
						}
						if cfg.badBlockHalt {
							return err
						}
					}
					u.UnwindTo(blockNum-1, header.Hash())
					break Loop
				}

				if err := rs.ApplyState(applyTx, txTask, agg); err != nil {
					panic(fmt.Errorf("State22.Apply: %w", err))
				}
				triggerCount.Add(rs.CommitTxNum(txTask.Sender, txTask.TxNum))
				outputTxNum.Inc()
				outputBlockNum.Store(txTask.BlockNum)
				if err := rs.ApplyHistory(txTask, agg); err != nil {
					panic(fmt.Errorf("State22.Apply: %w", err))
				}
			}
			stageProgress = blockNum
			inputTxNum++
		}

		core.BlockExecutionTimer.UpdateDuration(t)
		if !parallel {
			syncMetrics[stages.Execution].Set(blockNum)

			select {
			case <-logEvery.C:
				stepsInDB := idxStepsInDB(applyTx)
				progress.Log(rs, rws.Len(), uint64(queueSize), count, inputBlockNum.Load(), outputBlockNum.Load(), outputTxNum.Load(), repeatCount.Load(), uint64(resultsSize.Load()), resultCh, stepsInDB)
				if rs.SizeEstimate() < commitThreshold {
					break
				}

				var t1, t2, t3, t4 time.Duration
				commitStart := time.Now()
				if err := func() error {
					t1 = time.Since(commitStart)
					tt := time.Now()
					if err := rs.Flush(applyTx); err != nil {
						return err
					}
					t2 = time.Since(tt)

					tt = time.Now()
					if err := agg.Flush(applyTx); err != nil {
						return err
					}
					t3 = time.Since(tt)

					if err = execStage.Update(applyTx, outputBlockNum.Load()); err != nil {
						return err
					}

					applyTx.CollectMetrics()

					return nil
				}(); err != nil {
					return err
				}
				log.Info("Committed", "time", time.Since(commitStart), "drain", t1, "rs.flush", t2, "agg.flush", t3, "tx.commit", t4)
			default:
			}
		}

		if blockSnapshots.Cfg().Produce {
			if err := agg.BuildFilesInBackground(chainDb); err != nil {
				return err
			}
		}
	}

	if parallel {
		if err := <-errCh; err != nil {
			return err
		}
	}

	if !parallel {
		stopWorkers()
	} else {
		if err = rs.Flush(applyTx); err != nil {
			return err
		}
		if err = agg.Flush(applyTx); err != nil {
			return err
		}
		if err = execStage.Update(applyTx, stageProgress); err != nil {
			return err
		}
	}

	if blockSnapshots.Cfg().Produce {
		if err := agg.BuildFilesInBackground(chainDb); err != nil {
			return err
		}
	}

	if !useExternalTx && applyTx != nil {
		if err = applyTx.Commit(); err != nil {
			return err
		}
	}
	return nil
}
func blockWithSenders(db kv.RoDB, tx kv.Tx, blockReader services.BlockReader, blockNum uint64) (b *types.Block, err error) {
	if tx == nil {
		tx, err = db.BeginRo(context.Background())
		if err != nil {
			return nil, err
		}
		defer tx.Rollback()
	}
	blockHash, err := rawdb.ReadCanonicalHash(tx, blockNum)
	if err != nil {
		return nil, err
	}
	b, _, err = blockReader.BlockWithSenders(context.Background(), tx, blockHash, blockNum)
	if err != nil {
		return nil, err
	}
	return b, nil
}

<<<<<<< HEAD
func processResultQueue(rws *exec22.TxTaskQueue, outputTxNum *atomic2.Uint64, rs *state.State22, agg *state2.Aggregator22, applyTx kv.Tx, triggerCount, outputBlockNum, repeatCount *atomic2.Uint64, resultsSize *atomic2.Int64, onSuccess func(), applyWorker *exec3.Worker) {
=======
func processResultQueue(rws *exec22.TxTaskQueue, outputTxNum *atomic2.Uint64, rs *state.State22, agg *state2.Aggregator22, applyTx kv.Tx, triggerCount, outputBlockNum, repeatCount *atomic2.Uint64, resultsSize *atomic2.Int64, onSuccess func()) error {
>>>>>>> 7a055a51
	var txTask *exec22.TxTask
	for rws.Len() > 0 && (*rws)[0].TxNum == outputTxNum.Load() {
		txTask = heap.Pop(rws).(*exec22.TxTask)
		resultsSize.Add(-txTask.ResultsSize)
		if txTask.Error != nil || !rs.ReadsValid(txTask.ReadLists) {
			repeatCount.Inc()
			// immediately retry once
			applyWorker.RunTxTask(txTask)
			if txTask.Error != nil {
				log.Info("second fail", "blk", txTask.BlockNum, "txn", txTask.BlockNum)
				rs.AddWork(txTask)
				repeatCount.Inc()
				continue
			}
		}

		if err := rs.ApplyState(applyTx, txTask, agg); err != nil {
			return fmt.Errorf("State22.Apply: %w", err)
		}
		triggerCount.Add(rs.CommitTxNum(txTask.Sender, txTask.TxNum))
		outputTxNum.Inc()
		onSuccess()
		if err := rs.ApplyHistory(txTask, agg); err != nil {
			return fmt.Errorf("State22.Apply: %w", err)
		}
		//fmt.Printf("Applied %d block %d txIndex %d\n", txTask.TxNum, txTask.BlockNum, txTask.TxIndex)
	}
	if txTask != nil {
		outputBlockNum.Store(txTask.BlockNum)
	}
	return nil
}

func reconstituteStep(last bool,
	workerCount int, ctx context.Context, db kv.RwDB, txNum uint64, dirs datadir.Dirs,
	as *libstate.AggregatorStep, chainDb kv.RwDB, blockReader services.FullBlockReader,
	chainConfig *params.ChainConfig, logger log.Logger, genesis *core.Genesis, engine consensus.Engine,
	batchSize datasize.ByteSize, s *StageState, blockNum uint64, total uint64,
) error {
	workCh := make(chan *exec22.TxTask, workerCount*4)
	rs := state.NewReconState(workCh)
	scanWorker := exec3.NewScanWorker(txNum, as)

	t := time.Now()
	if err := scanWorker.BitmapAccounts(); err != nil {
		return err
	}
	log.Info("Scan accounts history", "took", time.Since(t))

	t = time.Now()
	if err := scanWorker.BitmapStorage(); err != nil {
		return err
	}
	log.Info("Scan storage history", "took", time.Since(t))

	t = time.Now()
	if err := scanWorker.BitmapCode(); err != nil {
		return err
	}
	log.Info("Scan code history", "took", time.Since(t))
	bitmap := scanWorker.Bitmap()

	var wg sync.WaitGroup
	logEvery := time.NewTicker(logInterval)
	defer logEvery.Stop()

	log.Info("Ready to replay", "transactions", bitmap.GetCardinality(), "out of", txNum)
	var lock sync.RWMutex
	reconWorkers := make([]*exec3.ReconWorker, workerCount)
	roTxs := make([]kv.Tx, workerCount)
	chainTxs := make([]kv.Tx, workerCount)
	defer func() {
		for i := 0; i < workerCount; i++ {
			if roTxs[i] != nil {
				roTxs[i].Rollback()
			}
			if chainTxs[i] != nil {
				chainTxs[i].Rollback()
			}
		}
	}()
	var err error
	for i := 0; i < workerCount; i++ {
		if roTxs[i], err = db.BeginRo(ctx); err != nil {
			return err
		}
		if chainTxs[i], err = chainDb.BeginRo(ctx); err != nil {
			return err
		}
	}
	for i := 0; i < workerCount; i++ {
		var localAs *libstate.AggregatorStep
		if i == 0 {
			localAs = as
		} else {
			localAs = as.Clone()
		}
		reconWorkers[i] = exec3.NewReconWorker(lock.RLocker(), &wg, rs, localAs, blockReader, chainConfig, logger, genesis, engine, chainTxs[i])
		reconWorkers[i].SetTx(roTxs[i])
		reconWorkers[i].SetChainTx(chainTxs[i])
	}
	wg.Add(workerCount)
	var startOk, endOk bool
	startTxNum, endTxNum := as.TxNumRange()
	var startBlockNum, endBlockNum uint64 // First block which is not covered by the history snapshot files
	if err := chainDb.View(ctx, func(tx kv.Tx) error {
		startOk, startBlockNum, err = rawdb.TxNums.FindBlockNum(tx, startTxNum)
		if err != nil {
			return err
		}
		if startBlockNum > 0 {
			startBlockNum--
			startTxNum, err = rawdb.TxNums.Min(tx, startBlockNum)
			if err != nil {
				return err
			}
		}
		endOk, endBlockNum, err = rawdb.TxNums.FindBlockNum(tx, endTxNum)
		if err != nil {
			return err
		}
		return nil
	}); err != nil {
		return err
	}
	if !startOk {
		return fmt.Errorf("step startTxNum not found in snapshot blocks: %d", startTxNum)
	}
	if !endOk {
		return fmt.Errorf("step endTxNum not found in snapshot blocks: %d", endTxNum)
	}
	if last {
		endBlockNum = blockNum
	}
	fmt.Printf("startTxNum = %d, endTxNum = %d, startBlockNum = %d, endBlockNum = %d\n", startTxNum, endTxNum, startBlockNum, endBlockNum)
	var maxTxNum uint64 = startTxNum
	rollbackCount := uint64(0)
	prevCount := rs.DoneCount()
	for i := 0; i < workerCount; i++ {
		go reconWorkers[i].Run()
	}
	commitThreshold := batchSize.Bytes()
	prevRollbackCount := uint64(0)
	prevTime := time.Now()
	reconDone := make(chan struct{})
	var bn uint64
	go func() {
		for {
			select {
			case <-reconDone:
				return
			case <-logEvery.C:
				var m runtime.MemStats
				dbg.ReadMemStats(&m)
				sizeEstimate := rs.SizeEstimate()
				maxTxNum = rs.MaxTxNum()
				count := rs.DoneCount()
				rollbackCount = rs.RollbackCount()
				currentTime := time.Now()
				interval := currentTime.Sub(prevTime)
				speedTx := float64(count-prevCount) / (float64(interval) / float64(time.Second))
				progress := 100.0 * float64(maxTxNum) / float64(total)
				stepProgress := 100.0 * float64(maxTxNum-startTxNum) / float64(endTxNum-startTxNum)
				var repeatRatio float64
				if count > prevCount {
					repeatRatio = 100.0 * float64(rollbackCount-prevRollbackCount) / float64(count-prevCount)
				}
				prevTime = currentTime
				prevCount = count
				prevRollbackCount = rollbackCount
				syncMetrics[stages.Execution].Set(bn)
				log.Info(fmt.Sprintf("[%s] State reconstitution", s.LogPrefix()), "overall progress", fmt.Sprintf("%.2f%%", progress),
					"step progress", fmt.Sprintf("%.2f%%", stepProgress),
					"tx/s", fmt.Sprintf("%.1f", speedTx), "workCh", fmt.Sprintf("%d/%d", len(workCh), cap(workCh)),
					"repeat ratio", fmt.Sprintf("%.2f%%", repeatRatio), "queue.len", rs.QueueLen(), "blk", bn,
					"buffer", fmt.Sprintf("%s/%s", common.ByteCount(sizeEstimate), common.ByteCount(commitThreshold)),
					"alloc", common.ByteCount(m.Alloc), "sys", common.ByteCount(m.Sys))
				if sizeEstimate >= commitThreshold {
					t := time.Now()
					if err = func() error {
						lock.Lock()
						defer lock.Unlock()
						for i := 0; i < workerCount; i++ {
							roTxs[i].Rollback()
						}
						if err := db.Update(ctx, func(tx kv.RwTx) error {
							if err = rs.Flush(tx); err != nil {
								return err
							}
							return nil
						}); err != nil {
							return err
						}
						for i := 0; i < workerCount; i++ {
							if roTxs[i], err = db.BeginRo(ctx); err != nil {
								return err
							}
							reconWorkers[i].SetTx(roTxs[i])
						}
						return nil
					}(); err != nil {
						panic(err)
					}
					log.Info(fmt.Sprintf("[%s] State reconstitution, commit", s.LogPrefix()), "took", time.Since(t))
				}
			}
		}
	}()

	var inputTxNum uint64 = startTxNum
	var b *types.Block
	var txKey [8]byte
	getHeaderFunc := func(hash common2.Hash, number uint64) (h *types.Header) {
		if err = chainDb.View(ctx, func(tx kv.Tx) error {
			h, err = blockReader.Header(ctx, tx, hash, number)
			if err != nil {
				return err
			}
			return nil

		}); err != nil {
			panic(err)
		}
		return h
	}
	for bn = startBlockNum; bn <= endBlockNum; bn++ {
		t = time.Now()
		b, err = blockWithSenders(chainDb, nil, blockReader, bn)
		if err != nil {
			return err
		}
		if b == nil {
			fmt.Printf("could not find block %d\n", bn)
			panic("")
		}
		txs := b.Transactions()
		header := b.HeaderNoCopy()
		skipAnalysis := core.SkipAnalysis(chainConfig, bn)
		signer := *types.MakeSigner(chainConfig, bn)

		f := core.GetHashFn(header, getHeaderFunc)
		getHashFnMute := &sync.Mutex{}
		getHashFn := func(n uint64) common2.Hash {
			getHashFnMute.Lock()
			defer getHashFnMute.Unlock()
			return f(n)
		}
		blockContext := core.NewEVMBlockContext(header, getHashFn, engine, nil /* author */)
		rules := chainConfig.Rules(bn, b.Time())

		for txIndex := -1; txIndex <= len(txs); txIndex++ {
			if bitmap.Contains(inputTxNum) {
				binary.BigEndian.PutUint64(txKey[:], inputTxNum)
				txTask := &exec22.TxTask{
					BlockNum:        bn,
					Header:          header,
					Coinbase:        b.Coinbase(),
					Uncles:          b.Uncles(),
					Rules:           rules,
					TxNum:           inputTxNum,
					Txs:             txs,
					TxIndex:         txIndex,
					BlockHash:       b.Hash(),
					SkipAnalysis:    skipAnalysis,
					Final:           txIndex == len(txs),
					GetHashFn:       getHashFn,
					EvmBlockContext: blockContext,
				}
				if txIndex >= 0 && txIndex < len(txs) {
					txTask.Tx = txs[txIndex]
					txTask.TxAsMessage, err = txTask.Tx.AsMessage(signer, header.BaseFee, txTask.Rules)
					if err != nil {
						return err
					}
					if sender, ok := txs[txIndex].GetSender(); ok {
						txTask.Sender = &sender
					}
				} else {
					txTask.Txs = txs
				}
				workCh <- txTask
			}
			inputTxNum++
		}
		b, txs = nil, nil //nolint

		core.BlockExecutionTimer.UpdateDuration(t)
	}
	close(workCh)
	wg.Wait()
	reconDone <- struct{}{} // Complete logging and committing go-routine
	for i := 0; i < workerCount; i++ {
		roTxs[i].Rollback()
	}
	if err := db.Update(ctx, func(tx kv.RwTx) error {
		if err = rs.Flush(tx); err != nil {
			return err
		}
		return nil
	}); err != nil {
		return err
	}
	plainStateCollector := etl.NewCollector("recon plainState", dirs.Tmp, etl.NewSortableBuffer(etl.BufferOptimalSize/2))
	defer plainStateCollector.Close()
	codeCollector := etl.NewCollector("recon code", dirs.Tmp, etl.NewOldestEntryBuffer(etl.BufferOptimalSize/2))
	defer codeCollector.Close()
	plainContractCollector := etl.NewCollector("recon plainContract", dirs.Tmp, etl.NewSortableBuffer(etl.BufferOptimalSize/2))
	defer plainContractCollector.Close()
	var transposedKey []byte
	if err = db.View(ctx, func(roTx kv.Tx) error {
		kv.ReadAhead(ctx, db, atomic2.NewBool(false), kv.PlainStateR, nil, math.MaxUint32)
		if err = roTx.ForEach(kv.PlainStateR, nil, func(k, v []byte) error {
			transposedKey = append(transposedKey[:0], k[8:]...)
			transposedKey = append(transposedKey, k[:8]...)
			return plainStateCollector.Collect(transposedKey, v)
		}); err != nil {
			return err
		}
		kv.ReadAhead(ctx, db, atomic2.NewBool(false), kv.PlainStateD, nil, math.MaxUint32)
		if err = roTx.ForEach(kv.PlainStateD, nil, func(k, v []byte) error {
			transposedKey = append(transposedKey[:0], v...)
			transposedKey = append(transposedKey, k...)
			return plainStateCollector.Collect(transposedKey, nil)
		}); err != nil {
			return err
		}
		kv.ReadAhead(ctx, db, atomic2.NewBool(false), kv.CodeR, nil, math.MaxUint32)
		if err = roTx.ForEach(kv.CodeR, nil, func(k, v []byte) error {
			transposedKey = append(transposedKey[:0], k[8:]...)
			transposedKey = append(transposedKey, k[:8]...)
			return codeCollector.Collect(transposedKey, v)
		}); err != nil {
			return err
		}
		kv.ReadAhead(ctx, db, atomic2.NewBool(false), kv.CodeD, nil, math.MaxUint32)
		if err = roTx.ForEach(kv.CodeD, nil, func(k, v []byte) error {
			transposedKey = append(transposedKey[:0], v...)
			transposedKey = append(transposedKey, k...)
			return codeCollector.Collect(transposedKey, nil)
		}); err != nil {
			return err
		}
		kv.ReadAhead(ctx, db, atomic2.NewBool(false), kv.PlainContractR, nil, math.MaxUint32)
		if err = roTx.ForEach(kv.PlainContractR, nil, func(k, v []byte) error {
			transposedKey = append(transposedKey[:0], k[8:]...)
			transposedKey = append(transposedKey, k[:8]...)
			return plainContractCollector.Collect(transposedKey, v)
		}); err != nil {
			return err
		}
		kv.ReadAhead(ctx, db, atomic2.NewBool(false), kv.PlainContractD, nil, math.MaxUint32)
		if err = roTx.ForEach(kv.PlainContractD, nil, func(k, v []byte) error {
			transposedKey = append(transposedKey[:0], v...)
			transposedKey = append(transposedKey, k...)
			return plainContractCollector.Collect(transposedKey, nil)
		}); err != nil {
			return err
		}
		return nil
	}); err != nil {
		return err
	}
	if err = db.Update(ctx, func(tx kv.RwTx) error {
		if err = tx.ClearBucket(kv.PlainStateR); err != nil {
			return err
		}
		if err = tx.ClearBucket(kv.PlainStateD); err != nil {
			return err
		}
		if err = tx.ClearBucket(kv.CodeR); err != nil {
			return err
		}
		if err = tx.ClearBucket(kv.CodeD); err != nil {
			return err
		}
		if err = tx.ClearBucket(kv.PlainContractR); err != nil {
			return err
		}
		if err = tx.ClearBucket(kv.PlainContractD); err != nil {
			return err
		}
		return nil
	}); err != nil {
		return err
	}
	if err = chainDb.Update(ctx, func(tx kv.RwTx) error {
		var lastKey []byte
		var lastVal []byte
		if err = plainStateCollector.Load(tx, kv.PlainState, func(k, v []byte, table etl.CurrentTableReader, next etl.LoadNextFunc) error {
			if !bytes.Equal(k[:len(k)-8], lastKey) {
				if lastKey != nil {
					if e := next(lastKey, lastKey, lastVal); e != nil {
						return e
					}
				}
				lastKey = append(lastKey[:0], k[:len(k)-8]...)
			}
			lastVal = append(lastVal[:0], v...)
			return nil
		}, etl.TransformArgs{}); err != nil {
			return err
		}
		plainStateCollector.Close()
		if lastKey != nil {
			if len(lastVal) > 0 {
				if e := tx.Put(kv.PlainState, lastKey, lastVal); e != nil {
					return e
				}
			} else {
				if e := tx.Delete(kv.PlainState, lastKey); e != nil {
					return e
				}
			}
		}
		lastKey = nil
		lastVal = nil
		if err = codeCollector.Load(tx, kv.Code, func(k, v []byte, table etl.CurrentTableReader, next etl.LoadNextFunc) error {
			if !bytes.Equal(k[:len(k)-8], lastKey) {
				if lastKey != nil {
					if e := next(lastKey, lastKey, lastVal); e != nil {
						return e
					}
				}
				lastKey = append(lastKey[:0], k[:len(k)-8]...)
			}
			lastVal = append(lastVal[:0], v...)
			return nil
		}, etl.TransformArgs{}); err != nil {
			return err
		}
		codeCollector.Close()
		if lastKey != nil {
			if len(lastVal) > 0 {
				if e := tx.Put(kv.Code, lastKey, lastVal); e != nil {
					return e
				}
			} else {
				if e := tx.Delete(kv.Code, lastKey); e != nil {
					return e
				}
			}
		}
		lastKey = nil
		lastVal = nil
		if err = plainContractCollector.Load(tx, kv.PlainContractCode, func(k, v []byte, table etl.CurrentTableReader, next etl.LoadNextFunc) error {
			if !bytes.Equal(k[:len(k)-8], lastKey) {
				if lastKey != nil {
					if e := next(lastKey, lastKey, lastVal); e != nil {
						return e
					}
				}
				lastKey = append(lastKey[:0], k[:len(k)-8]...)
			}
			lastVal = append(lastVal[:0], v...)
			return nil
		}, etl.TransformArgs{}); err != nil {
			return err
		}
		plainContractCollector.Close()
		if lastKey != nil {
			if len(lastVal) > 0 {
				if e := tx.Put(kv.PlainContractCode, lastKey, lastVal); e != nil {
					return e
				}
			} else {
				if e := tx.Delete(kv.PlainContractCode, lastKey); e != nil {
					return e
				}
			}
		}
		return nil
	}); err != nil {
		return err
	}
	return nil
}

func ReconstituteState(ctx context.Context, s *StageState, dirs datadir.Dirs, workerCount int, batchSize datasize.ByteSize, chainDb kv.RwDB,
	blockReader services.FullBlockReader,
	logger log.Logger, agg *state2.Aggregator22, engine consensus.Engine,
	chainConfig *params.ChainConfig, genesis *core.Genesis) (err error) {
	startTime := time.Now()
	defer agg.EnableMadvNormal().DisableReadAhead()
	blockSnapshots := blockReader.(WithSnapshots).Snapshots()

	var ok bool
	var blockNum uint64 // First block which is not covered by the history snapshot files
	if err := chainDb.View(ctx, func(tx kv.Tx) error {
		ok, blockNum, err = rawdb.TxNums.FindBlockNum(tx, agg.EndTxNumMinimax())
		if err != nil {
			return err
		}
		return nil
	}); err != nil {
		return err
	}
	if !ok {
		return fmt.Errorf("mininmax txNum not found in snapshot blocks: %d", agg.EndTxNumMinimax())
	}
	if blockNum == 0 {
		return fmt.Errorf("not enough transactions in the history data")
	}
	blockNum--
	var txNum uint64
	if err := chainDb.View(ctx, func(tx kv.Tx) error {
		txNum, err = rawdb.TxNums.Max(tx, blockNum)
		if err != nil {
			return err
		}
		txNum++
		return nil
	}); err != nil {
		return err
	}

	log.Info(fmt.Sprintf("[%s] Blocks execution, reconstitution", s.LogPrefix()), "fromBlock", s.BlockNumber, "toBlock", blockNum, "toTxNum", txNum)

	reconDbPath := filepath.Join(dirs.DataDir, "recondb")
	dir.Recreate(reconDbPath)
	db, err := kv2.NewMDBX(log.New()).Path(reconDbPath).
		Flags(func(u uint) uint {
			return mdbx.UtterlyNoSync | mdbx.NoMetaSync | mdbx.NoMemInit | mdbx.LifoReclaim | mdbx.WriteMap
		}).
		WriteMergeThreshold(2 * 8192).
		PageSize(uint64(4 * datasize.KB)).
		WithTableCfg(func(defaultBuckets kv.TableCfg) kv.TableCfg { return kv.ReconTablesCfg }).
		Open()
	if err != nil {
		return err
	}
	defer db.Close()
	defer os.RemoveAll(reconDbPath)

	// Incremental reconstitution, step by step (snapshot range by snapshot range)
	defer blockSnapshots.EnableReadAhead().DisableReadAhead()
	aggSteps := agg.MakeSteps()
	for step, as := range aggSteps {
		log.Info("Step of incremental reconstitution", "step", step+1, "out of", len(aggSteps), "workers", workerCount)
		if err := reconstituteStep(step+1 == len(aggSteps), workerCount, ctx, db,
			txNum, dirs, as, chainDb, blockReader, chainConfig, logger, genesis,
			engine, batchSize, s, blockNum, txNum,
		); err != nil {
			return err
		}
	}
	db.Close()
	plainStateCollector := etl.NewCollector("recon plainState", dirs.Tmp, etl.NewSortableBuffer(etl.BufferOptimalSize/2))
	defer plainStateCollector.Close()
	codeCollector := etl.NewCollector("recon code", dirs.Tmp, etl.NewOldestEntryBuffer(etl.BufferOptimalSize/2))
	defer codeCollector.Close()
	plainContractCollector := etl.NewCollector("recon plainContract", dirs.Tmp, etl.NewSortableBuffer(etl.BufferOptimalSize/2))
	defer plainContractCollector.Close()
	fillWorker := exec3.NewFillWorker(txNum, aggSteps[len(aggSteps)-1])
	t := time.Now()
	fillWorker.FillAccounts(plainStateCollector)
	log.Info("Filled accounts", "took", time.Since(t))
	t = time.Now()
	fillWorker.FillStorage(plainStateCollector)
	log.Info("Filled storage", "took", time.Since(t))
	t = time.Now()
	fillWorker.FillCode(codeCollector, plainContractCollector)
	log.Info("Filled code", "took", time.Since(t))
	// Load all collections into the main collector
	if err = chainDb.Update(ctx, func(tx kv.RwTx) error {
		if err = plainStateCollector.Load(tx, kv.PlainState, etl.IdentityLoadFunc, etl.TransformArgs{}); err != nil {
			return err
		}
		plainStateCollector.Close()
		if err = codeCollector.Load(tx, kv.Code, etl.IdentityLoadFunc, etl.TransformArgs{}); err != nil {
			return err
		}
		codeCollector.Close()
		if err = plainContractCollector.Load(tx, kv.PlainContractCode, etl.IdentityLoadFunc, etl.TransformArgs{}); err != nil {
			return err
		}
		plainContractCollector.Close()
		if err := s.Update(tx, blockNum); err != nil {
			return err
		}
		s.BlockNumber = blockNum
		return nil
	}); err != nil {
		return err
	}
	log.Info("Reconstitution done", "in", time.Since(startTime))
	return nil
}

func idxStepsInDB(tx kv.Tx) float64 {
	fst, _ := kv.FirstKey(tx, kv.TracesToKeys)
	lst, _ := kv.LastKey(tx, kv.TracesToKeys)
	if len(fst) > 0 && len(lst) > 0 {
		fstTxNum := binary.BigEndian.Uint64(fst)
		lstTxNum := binary.BigEndian.Uint64(lst)

		return float64(lstTxNum-fstTxNum) / float64(ethconfig.HistoryV3AggregationStep)
	}
	return 0
}<|MERGE_RESOLUTION|>--- conflicted
+++ resolved
@@ -190,14 +190,8 @@
 	rwsReceiveCond := sync.NewCond(&rwsLock)
 
 	queueSize := workerCount * 4
-<<<<<<< HEAD
-	var wg sync.WaitGroup
-	execWorkers, applyWorker, resultCh, clear := exec3.NewWorkersPool(lock.RLocker(), parallel, chainDb, &wg, rs, blockReader, chainConfig, logger, genesis, engine, workerCount+1)
-	defer clear()
-=======
-	execWorkers, resultCh, stopWorkers := exec3.NewWorkersPool(lock.RLocker(), ctx, parallel, chainDb, rs, blockReader, chainConfig, logger, genesis, engine, workerCount+1)
+	execWorkers, applyWorker, resultCh, stopWorkers := exec3.NewWorkersPool(lock.RLocker(), ctx, parallel, chainDb, rs, blockReader, chainConfig, logger, genesis, engine, workerCount+1)
 	defer stopWorkers()
->>>>>>> 7a055a51
 
 	commitThreshold := batchSize.Bytes()
 	resultsThreshold := int64(batchSize.Bytes())
@@ -229,15 +223,10 @@
 					rwsLock.Lock()
 					defer rwsLock.Unlock()
 					resultsSize.Add(txTask.ResultsSize)
-<<<<<<< HEAD
-					heap.Push(&rws, txTask)
-					processResultQueue(&rws, outputTxNum, rs, agg, tx, triggerCount, outputBlockNum, repeatCount, resultsSize, notifyReceived, applyWorker)
-=======
 					heap.Push(rws, txTask)
-					if err := processResultQueue(rws, outputTxNum, rs, agg, tx, triggerCount, outputBlockNum, repeatCount, resultsSize, notifyReceived); err != nil {
+					if err := processResultQueue(rws, outputTxNum, rs, agg, tx, triggerCount, outputBlockNum, repeatCount, resultsSize, notifyReceived, applyWorker); err != nil {
 						return err
 					}
->>>>>>> 7a055a51
 					syncMetrics[stages.Execution].Set(outputBlockNum.Load())
 					return nil
 				}(); err != nil {
@@ -330,14 +319,10 @@
 									drained = true
 								}
 							}
-<<<<<<< HEAD
 							applyWorker.ResetTx(tx)
-							processResultQueue(&rws, outputTxNum, rs, agg, tx, triggerCount, outputBlockNum, repeatCount, resultsSize, func() {}, applyWorker)
-=======
-							if err := processResultQueue(rws, outputTxNum, rs, agg, tx, triggerCount, outputBlockNum, repeatCount, resultsSize, func() {}); err != nil {
+							if err := processResultQueue(rws, outputTxNum, rs, agg, tx, triggerCount, outputBlockNum, repeatCount, resultsSize, func() {}, applyWorker); err != nil {
 								return err
 							}
->>>>>>> 7a055a51
 							syncMetrics[stages.Execution].Set(outputBlockNum.Load())
 							if rws.Len() == 0 {
 								break
@@ -711,11 +696,7 @@
 	return b, nil
 }
 
-<<<<<<< HEAD
-func processResultQueue(rws *exec22.TxTaskQueue, outputTxNum *atomic2.Uint64, rs *state.State22, agg *state2.Aggregator22, applyTx kv.Tx, triggerCount, outputBlockNum, repeatCount *atomic2.Uint64, resultsSize *atomic2.Int64, onSuccess func(), applyWorker *exec3.Worker) {
-=======
-func processResultQueue(rws *exec22.TxTaskQueue, outputTxNum *atomic2.Uint64, rs *state.State22, agg *state2.Aggregator22, applyTx kv.Tx, triggerCount, outputBlockNum, repeatCount *atomic2.Uint64, resultsSize *atomic2.Int64, onSuccess func()) error {
->>>>>>> 7a055a51
+func processResultQueue(rws *exec22.TxTaskQueue, outputTxNum *atomic2.Uint64, rs *state.State22, agg *state2.Aggregator22, applyTx kv.Tx, triggerCount, outputBlockNum, repeatCount *atomic2.Uint64, resultsSize *atomic2.Int64, onSuccess func(), applyWorker *exec3.Worker) error {
 	var txTask *exec22.TxTask
 	for rws.Len() > 0 && (*rws)[0].TxNum == outputTxNum.Load() {
 		txTask = heap.Pop(rws).(*exec22.TxTask)
