--- conflicted
+++ resolved
@@ -211,8 +211,6 @@
 	applyLoopWg := sync.WaitGroup{} // to wait for finishing of applyLoop after applyCtx cancel
 	defer applyLoopWg.Wait()
 
-	var stepsInDBAfterCommit float64
-
 	applyLoopInner := func(ctx context.Context) error {
 		tx, err := chainDb.BeginRo(ctx)
 		if err != nil {
@@ -309,7 +307,6 @@
 			} else {
 				defer agg.StartWrites().FinishWrites()
 			}
-			stepsInDBAfterCommit = rawdbhelpers.IdxStepsCountV3(tx)
 
 			defer applyLoopWg.Wait()
 			applyCtx, cancelApplyCtx := context.WithCancel(ctx)
@@ -330,22 +327,6 @@
 					progress.Log(rs, rwsLen, uint64(queueSize), rs.DoneCount(), inputBlockNum.Load(), outputBlockNum.Get(), outputTxNum.Load(), repeatCount.Load(), uint64(resultsSize.Load()), resultCh, stepsInDB)
 				case <-pruneEvery.C:
 					if rs.SizeEstimate() < commitThreshold {
-<<<<<<< HEAD
-						// too much steps in db will slow-down everything: flush and prune
-						// it means better spend time for pruning, before flushing more data to db
-						// also better do it now - instead of before Commit() - because Commit does block execution
-						if stepsInDBAfterCommit > 5 && rs.SizeEstimate() < uint64(float64(commitThreshold)*0.2) {
-							if err = agg.Prune(ctx, ethconfig.HistoryV3AggregationStep/2); err != nil { // prune part of retired data, before commit
-								panic(err)
-							}
-						}
-
-						if err = agg.PruneWithTiemout(ctx, 1*time.Second); err != nil {
-							return err
-						}
-						if err = agg.Flush(ctx, tx); err != nil {
-							return err
-=======
 						if agg.CanPrune(tx) {
 							log.Warn("Aggressive prune")
 							if err = agg.Prune(ctx, ethconfig.HistoryV3AggregationStep/10); err != nil { // prune part of retired data, before commit
@@ -356,7 +337,6 @@
 							if err = agg.Flush(ctx, tx); err != nil {
 								return err
 							}
->>>>>>> 161c8563
 						}
 						break
 					}
@@ -462,7 +442,6 @@
 					}
 					defer tx.Rollback()
 					agg.SetTx(tx)
-					stepsInDBAfterCommit = rawdbhelpers.IdxStepsCountV3(tx)
 
 					applyCtx, cancelApplyCtx = context.WithCancel(ctx)
 					defer cancelApplyCtx()
