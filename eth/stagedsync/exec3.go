package stagedsync

import (
	"bytes"
	"container/heap"
	"context"
	"encoding/binary"
	"errors"
	"fmt"
	"os"
	"path/filepath"
	"runtime"
	"sync"
	"time"

	"github.com/VictoriaMetrics/metrics"
	"github.com/c2h5oh/datasize"
	"github.com/ledgerwatch/erigon-lib/chain"
	"github.com/ledgerwatch/erigon-lib/common"
	"github.com/ledgerwatch/erigon-lib/common/datadir"
	"github.com/ledgerwatch/erigon-lib/common/dbg"
	"github.com/ledgerwatch/erigon-lib/common/dir"
	"github.com/ledgerwatch/erigon-lib/etl"
	"github.com/ledgerwatch/erigon-lib/kv"
	kv2 "github.com/ledgerwatch/erigon-lib/kv/mdbx"
	"github.com/ledgerwatch/erigon-lib/kv/rawdbv3"
	libstate "github.com/ledgerwatch/erigon-lib/state"
	state2 "github.com/ledgerwatch/erigon-lib/state"
	"github.com/ledgerwatch/log/v3"
	"github.com/torquem-ch/mdbx-go/mdbx"
	atomic2 "go.uber.org/atomic"

	"github.com/ledgerwatch/erigon/cmd/state/exec22"
	"github.com/ledgerwatch/erigon/cmd/state/exec3"
	"github.com/ledgerwatch/erigon/common/math"
	"github.com/ledgerwatch/erigon/consensus"
	"github.com/ledgerwatch/erigon/core"
	"github.com/ledgerwatch/erigon/core/rawdb"
	"github.com/ledgerwatch/erigon/core/rawdb/rawdbhelpers"
	"github.com/ledgerwatch/erigon/core/state"
	"github.com/ledgerwatch/erigon/core/types"
	"github.com/ledgerwatch/erigon/eth/ethconfig"
	"github.com/ledgerwatch/erigon/eth/ethconfig/estimate"
	"github.com/ledgerwatch/erigon/eth/stagedsync/stages"
	"github.com/ledgerwatch/erigon/turbo/services"
)

var ExecStepsInDB = metrics.NewCounter(`exec_steps_in_db`) //nolint

func NewProgress(prevOutputBlockNum, commitThreshold uint64, workersCount int, logPrefix string) *Progress {
	return &Progress{prevTime: time.Now(), prevOutputBlockNum: prevOutputBlockNum, commitThreshold: commitThreshold, workersCount: workersCount, logPrefix: logPrefix}
}

type Progress struct {
	prevTime           time.Time
	prevCount          uint64
	prevOutputBlockNum uint64
	prevRepeatCount    uint64
	commitThreshold    uint64

	workersCount int
	logPrefix    string
}

func (p *Progress) Log(rs *state.StateV3, rwsLen int, queueSize, doneCount, inputBlockNum, outputBlockNum, outTxNum, repeatCount uint64, resultsSize uint64, resultCh chan *exec22.TxTask, idxStepsAmountInDB float64) {
	ExecStepsInDB.Set(uint64(idxStepsAmountInDB * 100))
	var m runtime.MemStats
	dbg.ReadMemStats(&m)
	sizeEstimate := rs.SizeEstimate()
	queueLen := rs.QueueLen()
	currentTime := time.Now()
	interval := currentTime.Sub(p.prevTime)
	speedTx := float64(doneCount-p.prevCount) / (float64(interval) / float64(time.Second))
	//speedBlock := float64(outputBlockNum-p.prevOutputBlockNum) / (float64(interval) / float64(time.Second))
	var repeatRatio float64
	if doneCount > p.prevCount {
		repeatRatio = 100.0 * float64(repeatCount-p.prevRepeatCount) / float64(doneCount-p.prevCount)
	}
	log.Info(fmt.Sprintf("[%s] Transaction replay", p.logPrefix),
		//"workers", workerCount,
		"blk", outputBlockNum,
		//"blk/s", fmt.Sprintf("%.1f", speedBlock),
		"tx/s", fmt.Sprintf("%.1f", speedTx),
		"pipe", fmt.Sprintf("%d/%d->%d/%d->%d/%d", queueLen, queueSize, rwsLen, queueSize, len(resultCh), cap(resultCh)),
		"resultsSize", common.ByteCount(resultsSize),
		"repeatRatio", fmt.Sprintf("%.2f%%", repeatRatio),
		"workers", p.workersCount,
		"buffer", fmt.Sprintf("%s/%s", common.ByteCount(sizeEstimate), common.ByteCount(p.commitThreshold)),
		"idxStepsInDB", fmt.Sprintf("%.2f", idxStepsAmountInDB),
		"inBlk", inputBlockNum,
		"step", fmt.Sprintf("%.1f", float64(outTxNum)/float64(ethconfig.HistoryV3AggregationStep)),
		"alloc", common.ByteCount(m.Alloc), "sys", common.ByteCount(m.Sys),
	)
	//var txNums []string
	//for _, t := range rws {
	//	txNums = append(txNums, fmt.Sprintf("%d", t.TxNum))
	//}
	//s := strings.Join(txNums, ",")
	//log.Info(fmt.Sprintf("[%s] Transaction replay queue", logPrefix), "txNums", s)

	p.prevTime = currentTime
	p.prevCount = doneCount
	p.prevOutputBlockNum = outputBlockNum
	p.prevRepeatCount = repeatCount
}

func ExecV3(ctx context.Context,
	execStage *StageState, u Unwinder, workerCount int, cfg ExecuteBlockCfg, applyTx kv.RwTx,
	parallel bool, rs *state.StateV3, logPrefix string,
	logger log.Logger,
	maxBlockNum uint64,
) error {
	batchSize, chainDb := cfg.batchSize, cfg.db
	blockReader := cfg.blockReader
	agg, engine := cfg.agg, cfg.engine
	chainConfig, genesis := cfg.chainConfig, cfg.genesis
	blockSnapshots := blockReader.(WithSnapshots).Snapshots()

	useExternalTx := applyTx != nil
	if !useExternalTx && !parallel {
		var err error
		applyTx, err = chainDb.BeginRw(ctx)
		if err != nil {
			return err
		}
		defer applyTx.Rollback()
	} else {
		if blockSnapshots.Cfg().Enabled {
			defer blockSnapshots.EnableMadvNormal().DisableReadAhead()
		}
	}

	var block, stageProgress uint64
	var maxTxNum uint64
	var outputTxNum = atomic2.NewUint64(0)
	var inputTxNum uint64
	if execStage.BlockNumber > 0 {
		stageProgress = execStage.BlockNumber
		block = execStage.BlockNumber + 1
	}
	if applyTx != nil {
		agg.SetTx(applyTx)
		if dbg.DiscardHistory() {
			defer agg.DiscardHistory().FinishWrites()
		} else {
			defer agg.StartWrites().FinishWrites()
		}

		var err error
		maxTxNum, err = rawdbv3.TxNums.Max(applyTx, maxBlockNum)
		if err != nil {
			return err
		}
		if block > 0 {
			_outputTxNum, err := rawdbv3.TxNums.Max(applyTx, execStage.BlockNumber)
			if err != nil {
				return err
			}
			outputTxNum.Store(_outputTxNum)
			outputTxNum.Inc()
			inputTxNum = outputTxNum.Load()
		}
	} else {
		if err := chainDb.View(ctx, func(tx kv.Tx) error {
			var err error
			maxTxNum, err = rawdbv3.TxNums.Max(tx, maxBlockNum)
			if err != nil {
				return err
			}
			if block > 0 {
				_outputTxNum, err := rawdbv3.TxNums.Max(tx, execStage.BlockNumber)
				if err != nil {
					return err
				}
				outputTxNum.Store(_outputTxNum)
				outputTxNum.Inc()
				inputTxNum = outputTxNum.Load()
			}
			return nil
		}); err != nil {
			return err
		}
	}
	agg.SetTxNum(inputTxNum)

	var outputBlockNum = syncMetrics[stages.Execution]
	var inputBlockNum = atomic2.NewUint64(0)
	var count uint64
	var repeatCount, triggerCount = atomic2.NewUint64(0), atomic2.NewUint64(0)
	var resultsSize = atomic2.NewInt64(0)
	var lock sync.RWMutex

	queueSize := workerCount // workerCount * 4 // when wait cond can be moved inside txs loop
	execWorkers, applyWorker, resultCh, stopWorkers, waitWorkers := exec3.NewWorkersPool(lock.RLocker(), ctx, parallel, chainDb, rs, blockReader, chainConfig, logger, genesis, engine, workerCount+1)
	defer stopWorkers()
	applyWorker.DiscardReadList()

	rws := &exec22.TxTaskQueue{}
	heap.Init(rws)
	var rwsLock sync.Mutex
	rwsReceiveCond := sync.NewCond(&rwsLock)

	commitThreshold := batchSize.Bytes()
	resultsThreshold := int64(batchSize.Bytes())
	progress := NewProgress(block, commitThreshold, workerCount, execStage.LogPrefix())
	logEvery := time.NewTicker(20 * time.Second)
	defer logEvery.Stop()
	pruneEvery := time.NewTicker(2 * time.Second)
	defer pruneEvery.Stop()

	applyLoopWg := sync.WaitGroup{} // to wait for finishing of applyLoop after applyCtx cancel
	defer applyLoopWg.Wait()

	applyLoopInner := func(ctx context.Context) error {
		tx, err := chainDb.BeginRo(ctx)
		if err != nil {
			return err
		}
		defer tx.Rollback()

		applyWorker.ResetTx(tx)

		notifyReceived := func() { rwsReceiveCond.Signal() }
		var t time.Time
		var lastBlockNum uint64
		drainF := func(txTask *exec22.TxTask) (added int64, ok bool) {
			rwsLock.Lock()
			defer rwsLock.Unlock()
			added += txTask.ResultsSize
			heap.Push(rws, txTask)
		Drain:
			for {
				select {
				case txTask, ok := <-resultCh:
					if !ok {
						return added, false
					}
					added += txTask.ResultsSize
					heap.Push(rws, txTask)
				default: // we are inside mutex section, can't block here
					break Drain
				}
			}
			return added, true
		}

		for outputTxNum.Load() < maxTxNum {
			select {
			case <-ctx.Done():
				return ctx.Err()
			case txTask, ok := <-resultCh:
				if !ok {
					return nil
				}
<<<<<<< HEAD
				processedResultSize, processedTxNum, conflicts, processedBlockNum, err := func() (processedResultSize int64, processedTxNum, conflicts, processedBlockNum uint64, err error) {
					rwsLock.Lock()
					defer rwsLock.Unlock()
					resultsSize.Add(txTask.ResultsSize)
					heap.Push(rws, txTask)
					return processResultQueue(rws, outputTxNum.Load(), rs, agg, tx, triggerCount, notifyReceived, applyWorker)
				}()
				if err != nil {
					return err
				}
				resultsSize.Add(-processedResultSize)
				repeatCount.Add(conflicts)
				if processedBlockNum > lastBlockNum {
					outputBlockNum.Set(processedBlockNum)
					if lastBlockNum > 0 {
						core.BlockExecutionTimer.UpdateDuration(t)
					}
					lastBlockNum = processedBlockNum
					t = time.Now()
				}
				if processedTxNum > 0 {
					outputTxNum.Store(processedTxNum)
=======
				added, ok := drainF(txTask)
				if !ok {
					return nil
				}
				resultsSize.Add(added)
			}

			var processedTxNum, conflicts, processedBlockNum uint64
			if err := func() (err error) {
				rwsLock.Lock()
				defer rwsLock.Unlock()
				processedTxNum, conflicts, processedBlockNum, err = processResultQueue(rws, outputTxNum.Load(), rs, agg, tx, triggerCount, resultsSize, notifyReceived, applyWorker)
				return err
			}(); err != nil {
				return err
			}
			repeatCount.Add(conflicts)
			if processedBlockNum > lastBlockNum {
				outputBlockNum.Set(processedBlockNum)
				if lastBlockNum > 0 {
					core.BlockExecutionTimer.UpdateDuration(t)
>>>>>>> b3c49af0
				}
				lastBlockNum = processedBlockNum
				t = time.Now()
			}
			if processedTxNum > 0 {
				outputTxNum.Store(processedTxNum)
			}

		}
		return nil
	}
	applyLoop := func(ctx context.Context, errCh chan error) {
		defer applyLoopWg.Done()
		if err := applyLoopInner(ctx); err != nil {
			if !errors.Is(err, context.Canceled) {
				errCh <- err
			}
		}
	}

	var rwLoopErrCh chan error

	var rwLoopWg sync.WaitGroup
	if parallel {
		// `rwLoop` lives longer than `applyLoop`
		rwLoop := func(ctx context.Context) error {
			tx, err := chainDb.BeginRw(ctx)
			if err != nil {
				return err
			}
			defer tx.Rollback()

			agg.SetTx(tx)
			if dbg.DiscardHistory() {
				defer agg.DiscardHistory().FinishWrites()
			} else {
				defer agg.StartWrites().FinishWrites()
			}

			defer applyLoopWg.Wait()
			applyCtx, cancelApplyCtx := context.WithCancel(ctx)
			defer cancelApplyCtx()
			applyLoopWg.Add(1)
			go applyLoop(applyCtx, rwLoopErrCh)
			for outputTxNum.Load() < maxTxNum {
				select {
				case <-ctx.Done():
					return ctx.Err()

				case <-logEvery.C:
					rwsLock.Lock()
					rwsLen := rws.Len()
					rwsLock.Unlock()

					stepsInDB := rawdbhelpers.IdxStepsCountV3(tx)
					progress.Log(rs, rwsLen, uint64(queueSize), rs.DoneCount(), inputBlockNum.Load(), outputBlockNum.Get(), outputTxNum.Load(), repeatCount.Load(), uint64(resultsSize.Load()), resultCh, stepsInDB)
				case <-pruneEvery.C:
					if rs.SizeEstimate() < commitThreshold {
						// too much steps in db will slow-down everything: flush and prune
						// it means better spend time for pruning, before flushing more data to db
						// also better do it now - instead of before Commit() - because Commit does block execution
						stepsInDB := rawdbhelpers.IdxStepsCountV3(tx)
						if stepsInDB > 5 && rs.SizeEstimate() < uint64(float64(commitThreshold)*0.2) {
							if err = agg.Prune(ctx, ethconfig.HistoryV3AggregationStep*2); err != nil { // prune part of retired data, before commit
								panic(err)
							}
						}

						if err = agg.Flush(ctx, tx); err != nil {
							return err
						}
						if err = agg.PruneWithTiemout(ctx, 1*time.Second); err != nil {
							return err
						}
						break
					}

					cancelApplyCtx()
					applyLoopWg.Wait()

					var t1, t2, t3, t4 time.Duration
					commitStart := time.Now()
					log.Info("Committing...")
					if err := func() error {
						rwsLock.Lock()
						defer rwsLock.Unlock()
						// Drain results (and process) channel because read sets do not carry over
						for {
							var drained bool
							for !drained {
								select {
								case txTask, ok := <-resultCh:
									if !ok {
										return nil
									}
									resultsSize.Add(txTask.ResultsSize)
									heap.Push(rws, txTask)
								default:
									drained = true
								}
							}
							applyWorker.ResetTx(tx)
							processedResultSize, processedTxNum, conflicts, processedBlockNum, err := processResultQueue(rws, outputTxNum.Load(), rs, agg, tx, triggerCount, func() {}, applyWorker)
							if err != nil {
								return err
							}
							resultsSize.Add(-processedResultSize)
							repeatCount.Add(conflicts)
							if processedBlockNum > 0 {
								outputBlockNum.Set(processedBlockNum)
							}
							if processedTxNum > 0 {
								outputTxNum.Store(processedTxNum)
							}

							if rws.Len() == 0 {
								break
							}
						}
						rwsReceiveCond.Signal()
						lock.Lock() // This is to prevent workers from starting work on any new txTask
						defer lock.Unlock()

					DrainLoop: // Drain results channel because read sets do not carry over
						for {
							select {
							case txTask, ok := <-resultCh:
								if !ok {
									return nil
								}
								rs.AddWork(txTask)
							default:
								break DrainLoop
							}
						}

						// Drain results queue as well
						for rws.Len() > 0 {
							txTask := heap.Pop(rws).(*exec22.TxTask)
							resultsSize.Add(-txTask.ResultsSize)
							rs.AddWork(txTask)
						}
						t1 = time.Since(commitStart)
						tt := time.Now()
						if err := rs.Flush(ctx, tx, logPrefix, logEvery); err != nil {
							return err
						}
						t2 = time.Since(tt)

						tt = time.Now()
						if err := agg.Flush(ctx, tx); err != nil {
							return err
						}
						t3 = time.Since(tt)

						if err = execStage.Update(tx, outputBlockNum.Get()); err != nil {
							return err
						}

						tx.CollectMetrics()
						tt = time.Now()
						if err = tx.Commit(); err != nil {
							return err
						}
						t4 = time.Since(tt)
						for i := 0; i < len(execWorkers); i++ {
							execWorkers[i].ResetTx(nil)
						}

						return nil
					}(); err != nil {
						return err
					}
					if tx, err = chainDb.BeginRw(ctx); err != nil {
						return err
					}
					defer tx.Rollback()
					agg.SetTx(tx)

					applyCtx, cancelApplyCtx = context.WithCancel(ctx)
					defer cancelApplyCtx()
					applyLoopWg.Add(1)
					go applyLoop(applyCtx, rwLoopErrCh)

					log.Info("Committed", "time", time.Since(commitStart), "drain", t1, "rs.flush", t2, "agg.flush", t3, "tx.commit", t4)
				}
			}
			if err = rs.Flush(ctx, tx, logPrefix, logEvery); err != nil {
				return err
			}
			if err = agg.Flush(ctx, tx); err != nil {
				return err
			}
			if err = execStage.Update(tx, outputBlockNum.Get()); err != nil {
				return err
			}
			//if err = execStage.Update(tx, stageProgress); err != nil {
			//	panic(err)
			//}
			if err = tx.Commit(); err != nil {
				return err
			}
			return nil
		}

		rwLoopErrCh = make(chan error, 1)

		defer rwLoopWg.Wait()
		rwLoopCtx, rwLoopCancel := context.WithCancel(ctx)
		defer rwLoopCancel()
		rwLoopWg.Add(1)
		go func() {
			defer close(rwLoopErrCh)
			defer rwLoopWg.Done()

			defer applyLoopWg.Wait()
			defer rs.Finish()

			if err := rwLoop(rwLoopCtx); err != nil {
				rwLoopErrCh <- err
			}
		}()
	}

	if block < blockSnapshots.BlocksAvailable() {
		agg.KeepInDB(0)
		defer agg.KeepInDB(ethconfig.HistoryV3AggregationStep)
	}

	getHeaderFunc := func(hash common.Hash, number uint64) (h *types.Header) {
		var err error
		if parallel {
			if err = chainDb.View(ctx, func(tx kv.Tx) error {
				h, err = blockReader.Header(ctx, tx, hash, number)
				if err != nil {
					return err
				}
				return nil
			}); err != nil {
				panic(err)
			}
			return h
		} else {
			h, err = blockReader.Header(ctx, applyTx, hash, number)
			if err != nil {
				panic(err)
			}
			return h
		}
	}
	if !parallel {
		applyWorker.ResetTx(applyTx)
	}

	_, isPoSa := cfg.engine.(consensus.PoSA)
	//isBor := cfg.chainConfig.Bor != nil

	var b *types.Block
	var blockNum uint64
	var err error
Loop:
	for blockNum = block; blockNum <= maxBlockNum; blockNum++ {
		inputBlockNum.Store(blockNum)
		b, err = blockWithSenders(chainDb, applyTx, blockReader, blockNum)
		if err != nil {
			return err
		}
		if b == nil {
			// TODO: panic here and see that overall prodcess deadlock
			return fmt.Errorf("nil block %d", blockNum)
		}
		txs := b.Transactions()
		header := b.HeaderNoCopy()
		skipAnalysis := core.SkipAnalysis(chainConfig, blockNum)
		signer := *types.MakeSigner(chainConfig, blockNum)

		f := core.GetHashFn(header, getHeaderFunc)
		getHashFnMute := &sync.Mutex{}
		getHashFn := func(n uint64) common.Hash {
			getHashFnMute.Lock()
			defer getHashFnMute.Unlock()
			return f(n)
		}
		blockContext := core.NewEVMBlockContext(header, getHashFn, engine, nil /* author */)

		if parallel {
			select {
			case err := <-rwLoopErrCh:
				if err != nil {
					return err
				}
			default:
			}

			func() {
				needWait := rs.QueueLen() > queueSize
				if !needWait {
					return
				}
				rwsLock.Lock()
				defer rwsLock.Unlock()
				for rs.QueueLen() > queueSize || rws.Len() > queueSize || resultsSize.Load() >= resultsThreshold || rs.SizeEstimate() >= commitThreshold {
					select {
					case <-ctx.Done():
						return
					default:
					}
					rwsReceiveCond.Wait()
				}
			}()
		}

		rules := chainConfig.Rules(blockNum, b.Time())
		var gasUsed uint64
		for txIndex := -1; txIndex <= len(txs); txIndex++ {

			// Do not oversend, wait for the result heap to go under certain size
			txTask := &exec22.TxTask{
				BlockNum:        blockNum,
				Header:          header,
				Coinbase:        b.Coinbase(),
				Uncles:          b.Uncles(),
				Rules:           rules,
				Txs:             txs,
				TxNum:           inputTxNum,
				TxIndex:         txIndex,
				BlockHash:       b.Hash(),
				SkipAnalysis:    skipAnalysis,
				Final:           txIndex == len(txs),
				GetHashFn:       getHashFn,
				EvmBlockContext: blockContext,
				Withdrawals:     b.Withdrawals(),
			}
			if txIndex >= 0 && txIndex < len(txs) {
				txTask.Tx = txs[txIndex]
				txTask.TxAsMessage, err = txTask.Tx.AsMessage(signer, header.BaseFee, txTask.Rules)
				if err != nil {
					panic(err)
				}

				if sender, ok := txs[txIndex].GetSender(); ok {
					txTask.Sender = &sender
				} else {
					sender, err := signer.Sender(txTask.Tx)
					if err != nil {
						return err
					}
					txTask.Sender = &sender
					log.Warn("[Execution] expencive lazy sender recovery", "blockNum", txTask.BlockNum, "txIdx", txTask.TxIndex)
				}
			}

			if parallel {
				if txTask.TxIndex >= 0 && txTask.TxIndex < len(txs) {
					if ok := rs.RegisterSender(txTask); ok {
						rs.AddWork(txTask)
					}
				} else {
					rs.AddWork(txTask)
				}
			} else {
				count++
				applyWorker.RunTxTask(txTask)
				if err := func() error {
					if txTask.Final && !isPoSa {
						gasUsed += txTask.UsedGas
						if gasUsed != txTask.Header.GasUsed {
							if txTask.BlockNum > 0 { //Disable check for genesis. Maybe need somehow improve it in future - to satisfy TestExecutionSpec
								return fmt.Errorf("gas used by execution: %d, in header: %d, headerNum=%d, %x", gasUsed, txTask.Header.GasUsed, txTask.Header.Number.Uint64(), txTask.Header.Hash())
							}
						}
						gasUsed = 0
					} else {
						gasUsed += txTask.UsedGas
					}
					return nil
				}(); err != nil {
					if errors.Is(err, context.Canceled) || errors.Is(err, common.ErrStopped) {
						return err
					} else {
						log.Warn(fmt.Sprintf("[%s] Execution failed", logPrefix), "block", blockNum, "hash", header.Hash().String(), "err", err)
						if cfg.hd != nil {
							cfg.hd.ReportBadHeaderPoS(header.Hash(), header.ParentHash)
						}
						if cfg.badBlockHalt {
							return err
						}
					}
					u.UnwindTo(blockNum-1, header.Hash())
					break Loop
				}

				if err := rs.ApplyState(applyTx, txTask, agg); err != nil {
					return fmt.Errorf("StateV3.Apply: %w", err)
				}
				triggerCount.Add(rs.CommitTxNum(txTask.Sender, txTask.TxNum))
				outputTxNum.Inc()

				if err := rs.ApplyHistory(txTask, agg); err != nil {
					return fmt.Errorf("StateV3.Apply: %w", err)
				}
			}
			stageProgress = blockNum
			inputTxNum++
		}

		if !parallel {
			outputBlockNum.Set(blockNum)

			select {
			case <-logEvery.C:
				stepsInDB := rawdbhelpers.IdxStepsCountV3(applyTx)
				progress.Log(rs, rws.Len(), uint64(queueSize), count, inputBlockNum.Load(), outputBlockNum.Get(), outputTxNum.Load(), repeatCount.Load(), uint64(resultsSize.Load()), resultCh, stepsInDB)
				if rs.SizeEstimate() < commitThreshold {
					break
				}

				var t1, t2, t3, t4 time.Duration
				commitStart := time.Now()
				if err := func() error {
					t1 = time.Since(commitStart)
					tt := time.Now()
					if err := rs.Flush(ctx, applyTx, logPrefix, logEvery); err != nil {
						return err
					}
					t2 = time.Since(tt)

					tt = time.Now()
					if err := agg.Flush(ctx, applyTx); err != nil {
						return err
					}
					t3 = time.Since(tt)

					if err = execStage.Update(applyTx, outputBlockNum.Get()); err != nil {
						return err
					}

					applyTx.CollectMetrics()

					return nil
				}(); err != nil {
					return err
				}
				log.Info("Committed", "time", time.Since(commitStart), "drain", t1, "rs.flush", t2, "agg.flush", t3, "tx.commit", t4)
			default:
			}
		}

		if blockSnapshots.Cfg().Produce {
			agg.BuildFilesInBackground()
		}
		select {
		case <-ctx.Done():
			return ctx.Err()
		default:
		}
	}

	if parallel {
		if err := <-rwLoopErrCh; err != nil {
			return err
		}
		rwLoopWg.Wait()
		waitWorkers()
	} else {
		if err = rs.Flush(ctx, applyTx, logPrefix, logEvery); err != nil {
			return err
		}
		if err = agg.Flush(ctx, applyTx); err != nil {
			return err
		}
		if err = execStage.Update(applyTx, stageProgress); err != nil {
			return err
		}
	}

	if blockSnapshots.Cfg().Produce {
		agg.BuildFilesInBackground()
	}

	if !useExternalTx && applyTx != nil {
		if err = applyTx.Commit(); err != nil {
			return err
		}
	}
	return nil
}
func blockWithSenders(db kv.RoDB, tx kv.Tx, blockReader services.BlockReader, blockNum uint64) (b *types.Block, err error) {
	if tx == nil {
		tx, err = db.BeginRo(context.Background())
		if err != nil {
			return nil, err
		}
		defer tx.Rollback()
	}
	blockHash, err := rawdb.ReadCanonicalHash(tx, blockNum)
	if err != nil {
		return nil, err
	}
	b, _, err = blockReader.BlockWithSenders(context.Background(), tx, blockHash, blockNum)
	if err != nil {
		return nil, err
	}
	return b, nil
}

func processResultQueue(rws *exec22.TxTaskQueue, outputTxNumIn uint64, rs *state.StateV3, agg *state2.AggregatorV3, applyTx kv.Tx, triggerCount *atomic2.Uint64, onSuccess func(), applyWorker *exec3.Worker) (resultSize int64, outputTxNum, conflicts, processedBlockNum uint64, err error) {
	var i int
	outputTxNum = outputTxNumIn
	for rws.Len() > 0 && (*rws)[0].TxNum == outputTxNum {
		txTask := heap.Pop(rws).(*exec22.TxTask)
		resultSize += txTask.ResultsSize
		if txTask.Error != nil || !rs.ReadsValid(txTask.ReadLists) {
			conflicts++

			if i > 0 {
				//send to re-exex
				rs.AddWork(txTask)
				continue
			}

			// resolve first conflict right here: it's faster and conflict-free
			applyWorker.RunTxTask(txTask)
			if txTask.Error != nil {
				return resultSize, outputTxNum, conflicts, processedBlockNum, txTask.Error
			}
			i++
		}

		if err := rs.ApplyState(applyTx, txTask, agg); err != nil {
			return resultSize, outputTxNum, conflicts, processedBlockNum, fmt.Errorf("StateV3.Apply: %w", err)
		}
		triggerCount.Add(rs.CommitTxNum(txTask.Sender, txTask.TxNum))
		outputTxNum++
		onSuccess()
		if err := rs.ApplyHistory(txTask, agg); err != nil {
			return resultSize, outputTxNum, conflicts, processedBlockNum, fmt.Errorf("StateV3.Apply: %w", err)
		}
		//fmt.Printf("Applied %d block %d txIndex %d\n", txTask.TxNum, txTask.BlockNum, txTask.TxIndex)
		processedBlockNum = txTask.BlockNum
	}
	return resultSize, outputTxNum, conflicts, processedBlockNum, nil
}

func reconstituteStep(last bool,
	workerCount int, ctx context.Context, db kv.RwDB, txNum uint64, dirs datadir.Dirs,
	as *libstate.AggregatorStep, chainDb kv.RwDB, blockReader services.FullBlockReader,
	chainConfig *chain.Config, logger log.Logger, genesis *core.Genesis, engine consensus.Engine,
	batchSize datasize.ByteSize, s *StageState, blockNum uint64, total uint64,
) error {
	var startOk, endOk bool
	startTxNum, endTxNum := as.TxNumRange()
	var startBlockNum, endBlockNum uint64 // First block which is not covered by the history snapshot files
	if err := chainDb.View(ctx, func(tx kv.Tx) (err error) {
		startOk, startBlockNum, err = rawdbv3.TxNums.FindBlockNum(tx, startTxNum)
		if err != nil {
			return err
		}
		if startBlockNum > 0 {
			startBlockNum--
			startTxNum, err = rawdbv3.TxNums.Min(tx, startBlockNum)
			if err != nil {
				return err
			}
		}
		endOk, endBlockNum, err = rawdbv3.TxNums.FindBlockNum(tx, endTxNum)
		if err != nil {
			return err
		}
		return nil
	}); err != nil {
		return err
	}
	if !startOk {
		return fmt.Errorf("step startTxNum not found in snapshot blocks: %d", startTxNum)
	}
	if !endOk {
		return fmt.Errorf("step endTxNum not found in snapshot blocks: %d", endTxNum)
	}
	if last {
		endBlockNum = blockNum
	}

	log.Info(fmt.Sprintf("[%s] Reconstitution", s.LogPrefix()), "startTxNum", startTxNum, "endTxNum", endTxNum, "startBlockNum", startBlockNum, "endBlockNum", endBlockNum)

	var maxTxNum = startTxNum

	workCh := make(chan *exec22.TxTask, workerCount*4)
	rs := state.NewReconState(workCh)
	scanWorker := exec3.NewScanWorker(txNum, as)

	t := time.Now()
	if err := scanWorker.BitmapAccounts(); err != nil {
		return err
	}
	if time.Since(t) > 5*time.Second {
		log.Info(fmt.Sprintf("[%s] Scan accounts history", s.LogPrefix()), "took", time.Since(t))
	}

	t = time.Now()
	if err := scanWorker.BitmapStorage(); err != nil {
		return err
	}
	if time.Since(t) > 5*time.Second {
		log.Info(fmt.Sprintf("[%s] Scan storage history", s.LogPrefix()), "took", time.Since(t))
	}

	t = time.Now()
	if err := scanWorker.BitmapCode(); err != nil {
		return err
	}
	if time.Since(t) > 5*time.Second {
		log.Info(fmt.Sprintf("[%s] Scan code history", s.LogPrefix()), "took", time.Since(t))
	}
	bitmap := scanWorker.Bitmap()

	var wg sync.WaitGroup
	logEvery := time.NewTicker(logInterval)
	defer logEvery.Stop()

	log.Info(fmt.Sprintf("[%s] Ready to replay", s.LogPrefix()), "transactions", bitmap.GetCardinality(), "out of", txNum)
	var lock sync.RWMutex
	reconWorkers := make([]*exec3.ReconWorker, workerCount)
	roTxs := make([]kv.Tx, workerCount)
	chainTxs := make([]kv.Tx, workerCount)
	defer func() {
		for i := 0; i < workerCount; i++ {
			if roTxs[i] != nil {
				roTxs[i].Rollback()
			}
			if chainTxs[i] != nil {
				chainTxs[i].Rollback()
			}
		}
	}()
	for i := 0; i < workerCount; i++ {
		var err error
		if roTxs[i], err = db.BeginRo(ctx); err != nil {
			return err
		}
		if chainTxs[i], err = chainDb.BeginRo(ctx); err != nil {
			return err
		}
	}
	for i := 0; i < workerCount; i++ {
		var localAs *libstate.AggregatorStep
		if i == 0 {
			localAs = as
		} else {
			localAs = as.Clone()
		}
		reconWorkers[i] = exec3.NewReconWorker(lock.RLocker(), &wg, rs, localAs, blockReader, chainConfig, logger, genesis, engine, chainTxs[i])
		reconWorkers[i].SetTx(roTxs[i])
		reconWorkers[i].SetChainTx(chainTxs[i])
	}
	wg.Add(workerCount)

	rollbackCount := uint64(0)
	prevCount := rs.DoneCount()
	for i := 0; i < workerCount; i++ {
		go reconWorkers[i].Run()
	}
	commitThreshold := batchSize.Bytes()
	prevRollbackCount := uint64(0)
	prevTime := time.Now()
	reconDone := make(chan struct{})
	//var bn uint64
	go func() {
		for {
			select {
			case <-reconDone:
				return
			case <-logEvery.C:
				var m runtime.MemStats
				dbg.ReadMemStats(&m)
				sizeEstimate := rs.SizeEstimate()
				maxTxNum = rs.MaxTxNum()
				count := rs.DoneCount()
				rollbackCount = rs.RollbackCount()
				currentTime := time.Now()
				interval := currentTime.Sub(prevTime)
				speedTx := float64(count-prevCount) / (float64(interval) / float64(time.Second))
				progress := 100.0 * float64(maxTxNum) / float64(total)
				stepProgress := 100.0 * float64(maxTxNum-startTxNum) / float64(endTxNum-startTxNum)
				var repeatRatio float64
				if count > prevCount {
					repeatRatio = 100.0 * float64(rollbackCount-prevRollbackCount) / float64(count-prevCount)
				}
				prevTime = currentTime
				prevCount = count
				prevRollbackCount = rollbackCount
				log.Info(fmt.Sprintf("[%s] State reconstitution", s.LogPrefix()), "overall progress", fmt.Sprintf("%.2f%%", progress),
					"step progress", fmt.Sprintf("%.2f%%", stepProgress),
					"tx/s", fmt.Sprintf("%.1f", speedTx), "workCh", fmt.Sprintf("%d/%d", len(workCh), cap(workCh)),
					"repeat ratio", fmt.Sprintf("%.2f%%", repeatRatio), "queue.len", rs.QueueLen(), "blk", syncMetrics[stages.Execution].Get(),
					"buffer", fmt.Sprintf("%s/%s", common.ByteCount(sizeEstimate), common.ByteCount(commitThreshold)),
					"alloc", common.ByteCount(m.Alloc), "sys", common.ByteCount(m.Sys))
				if sizeEstimate >= commitThreshold {
					t := time.Now()
					if err := func() error {
						lock.Lock()
						defer lock.Unlock()
						for i := 0; i < workerCount; i++ {
							roTxs[i].Rollback()
						}
						if err := db.Update(ctx, func(tx kv.RwTx) error {
							if err := rs.Flush(tx); err != nil {
								return err
							}
							return nil
						}); err != nil {
							return err
						}
						for i := 0; i < workerCount; i++ {
							var err error
							if roTxs[i], err = db.BeginRo(ctx); err != nil {
								return err
							}
							reconWorkers[i].SetTx(roTxs[i])
						}
						return nil
					}(); err != nil {
						panic(err)
					}
					log.Info(fmt.Sprintf("[%s] State reconstitution, commit", s.LogPrefix()), "took", time.Since(t))
				}
			}
		}
	}()

	var inputTxNum = startTxNum
	var b *types.Block
	var txKey [8]byte
	getHeaderFunc := func(hash common.Hash, number uint64) (h *types.Header) {
		var err error
		if err = chainDb.View(ctx, func(tx kv.Tx) error {
			h, err = blockReader.Header(ctx, tx, hash, number)
			if err != nil {
				return err
			}
			return nil

		}); err != nil {
			panic(err)
		}
		return h
	}

	var err error // avoid declare global mutable variable
	for bn := startBlockNum; bn <= endBlockNum; bn++ {
		t = time.Now()
		b, err = blockWithSenders(chainDb, nil, blockReader, bn)
		if err != nil {
			return err
		}
		if b == nil {
			fmt.Printf("could not find block %d\n", bn)
			panic("")
		}
		txs := b.Transactions()
		header := b.HeaderNoCopy()
		skipAnalysis := core.SkipAnalysis(chainConfig, bn)
		signer := *types.MakeSigner(chainConfig, bn)

		f := core.GetHashFn(header, getHeaderFunc)
		getHashFnMute := &sync.Mutex{}
		getHashFn := func(n uint64) common.Hash {
			getHashFnMute.Lock()
			defer getHashFnMute.Unlock()
			return f(n)
		}
		blockContext := core.NewEVMBlockContext(header, getHashFn, engine, nil /* author */)
		rules := chainConfig.Rules(bn, b.Time())

		for txIndex := -1; txIndex <= len(txs); txIndex++ {
			if bitmap.Contains(inputTxNum) {
				binary.BigEndian.PutUint64(txKey[:], inputTxNum)
				txTask := &exec22.TxTask{
					BlockNum:        bn,
					Header:          header,
					Coinbase:        b.Coinbase(),
					Uncles:          b.Uncles(),
					Rules:           rules,
					TxNum:           inputTxNum,
					Txs:             txs,
					TxIndex:         txIndex,
					BlockHash:       b.Hash(),
					SkipAnalysis:    skipAnalysis,
					Final:           txIndex == len(txs),
					GetHashFn:       getHashFn,
					EvmBlockContext: blockContext,
					Withdrawals:     b.Withdrawals(),
				}
				if txIndex >= 0 && txIndex < len(txs) {
					txTask.Tx = txs[txIndex]
					txTask.TxAsMessage, err = txTask.Tx.AsMessage(signer, header.BaseFee, txTask.Rules)
					if err != nil {
						return err
					}
					if sender, ok := txs[txIndex].GetSender(); ok {
						txTask.Sender = &sender
					}
				} else {
					txTask.Txs = txs
				}
				workCh <- txTask
			}
			inputTxNum++
		}

		core.BlockExecutionTimer.UpdateDuration(t)
		syncMetrics[stages.Execution].Set(bn)
		select {
		case <-ctx.Done():
			return ctx.Err()
		default:
		}
	}
	close(workCh)
	wg.Wait()
	reconDone <- struct{}{} // Complete logging and committing go-routine
	for i := 0; i < workerCount; i++ {
		roTxs[i].Rollback()
	}
	if err := db.Update(ctx, func(tx kv.RwTx) error {
		if err = rs.Flush(tx); err != nil {
			return err
		}
		return nil
	}); err != nil {
		return err
	}

	plainStateCollector := etl.NewCollector(fmt.Sprintf("%s recon plainState", s.LogPrefix()), dirs.Tmp, etl.NewSortableBuffer(etl.BufferOptimalSize))
	defer plainStateCollector.Close()
	codeCollector := etl.NewCollector(fmt.Sprintf("%s recon code", s.LogPrefix()), dirs.Tmp, etl.NewOldestEntryBuffer(etl.BufferOptimalSize))
	defer codeCollector.Close()
	plainContractCollector := etl.NewCollector(fmt.Sprintf("%s recon plainContract", s.LogPrefix()), dirs.Tmp, etl.NewSortableBuffer(etl.BufferOptimalSize))
	defer plainContractCollector.Close()
	var transposedKey []byte
	if err = db.View(ctx, func(roTx kv.Tx) error {
		kv.ReadAhead(ctx, db, atomic2.NewBool(false), kv.PlainStateR, nil, math.MaxUint32)
		if err = roTx.ForEach(kv.PlainStateR, nil, func(k, v []byte) error {
			transposedKey = append(transposedKey[:0], k[8:]...)
			transposedKey = append(transposedKey, k[:8]...)
			return plainStateCollector.Collect(transposedKey, v)
		}); err != nil {
			return err
		}
		kv.ReadAhead(ctx, db, atomic2.NewBool(false), kv.PlainStateD, nil, math.MaxUint32)
		if err = roTx.ForEach(kv.PlainStateD, nil, func(k, v []byte) error {
			transposedKey = append(transposedKey[:0], v...)
			transposedKey = append(transposedKey, k...)
			return plainStateCollector.Collect(transposedKey, nil)
		}); err != nil {
			return err
		}
		kv.ReadAhead(ctx, db, atomic2.NewBool(false), kv.CodeR, nil, math.MaxUint32)
		if err = roTx.ForEach(kv.CodeR, nil, func(k, v []byte) error {
			transposedKey = append(transposedKey[:0], k[8:]...)
			transposedKey = append(transposedKey, k[:8]...)
			return codeCollector.Collect(transposedKey, v)
		}); err != nil {
			return err
		}
		kv.ReadAhead(ctx, db, atomic2.NewBool(false), kv.CodeD, nil, math.MaxUint32)
		if err = roTx.ForEach(kv.CodeD, nil, func(k, v []byte) error {
			transposedKey = append(transposedKey[:0], v...)
			transposedKey = append(transposedKey, k...)
			return codeCollector.Collect(transposedKey, nil)
		}); err != nil {
			return err
		}
		kv.ReadAhead(ctx, db, atomic2.NewBool(false), kv.PlainContractR, nil, math.MaxUint32)
		if err = roTx.ForEach(kv.PlainContractR, nil, func(k, v []byte) error {
			transposedKey = append(transposedKey[:0], k[8:]...)
			transposedKey = append(transposedKey, k[:8]...)
			return plainContractCollector.Collect(transposedKey, v)
		}); err != nil {
			return err
		}
		kv.ReadAhead(ctx, db, atomic2.NewBool(false), kv.PlainContractD, nil, math.MaxUint32)
		if err = roTx.ForEach(kv.PlainContractD, nil, func(k, v []byte) error {
			transposedKey = append(transposedKey[:0], v...)
			transposedKey = append(transposedKey, k...)
			return plainContractCollector.Collect(transposedKey, nil)
		}); err != nil {
			return err
		}
		return nil
	}); err != nil {
		return err
	}
	if err = db.Update(ctx, func(tx kv.RwTx) error {
		if err = tx.ClearBucket(kv.PlainStateR); err != nil {
			return err
		}
		if err = tx.ClearBucket(kv.PlainStateD); err != nil {
			return err
		}
		if err = tx.ClearBucket(kv.CodeR); err != nil {
			return err
		}
		if err = tx.ClearBucket(kv.CodeD); err != nil {
			return err
		}
		if err = tx.ClearBucket(kv.PlainContractR); err != nil {
			return err
		}
		if err = tx.ClearBucket(kv.PlainContractD); err != nil {
			return err
		}
		return nil
	}); err != nil {
		return err
	}
	if err = chainDb.Update(ctx, func(tx kv.RwTx) error {
		var lastKey []byte
		var lastVal []byte
		if err = plainStateCollector.Load(tx, kv.PlainState, func(k, v []byte, table etl.CurrentTableReader, next etl.LoadNextFunc) error {
			if !bytes.Equal(k[:len(k)-8], lastKey) {
				if lastKey != nil {
					if e := next(lastKey, lastKey, lastVal); e != nil {
						return e
					}
				}
				lastKey = append(lastKey[:0], k[:len(k)-8]...)
			}
			lastVal = append(lastVal[:0], v...)
			return nil
		}, etl.TransformArgs{}); err != nil {
			return err
		}
		plainStateCollector.Close()
		if lastKey != nil {
			if len(lastVal) > 0 {
				if e := tx.Put(kv.PlainState, lastKey, lastVal); e != nil {
					return e
				}
			} else {
				if e := tx.Delete(kv.PlainState, lastKey); e != nil {
					return e
				}
			}
		}
		lastKey = nil
		lastVal = nil
		if err = codeCollector.Load(tx, kv.Code, func(k, v []byte, table etl.CurrentTableReader, next etl.LoadNextFunc) error {
			if !bytes.Equal(k[:len(k)-8], lastKey) {
				if lastKey != nil {
					if e := next(lastKey, lastKey, lastVal); e != nil {
						return e
					}
				}
				lastKey = append(lastKey[:0], k[:len(k)-8]...)
			}
			lastVal = append(lastVal[:0], v...)
			return nil
		}, etl.TransformArgs{}); err != nil {
			return err
		}
		codeCollector.Close()
		if lastKey != nil {
			if len(lastVal) > 0 {
				if e := tx.Put(kv.Code, lastKey, lastVal); e != nil {
					return e
				}
			} else {
				if e := tx.Delete(kv.Code, lastKey); e != nil {
					return e
				}
			}
		}
		lastKey = nil
		lastVal = nil
		if err = plainContractCollector.Load(tx, kv.PlainContractCode, func(k, v []byte, table etl.CurrentTableReader, next etl.LoadNextFunc) error {
			if !bytes.Equal(k[:len(k)-8], lastKey) {
				if lastKey != nil {
					if e := next(lastKey, lastKey, lastVal); e != nil {
						return e
					}
				}
				lastKey = append(lastKey[:0], k[:len(k)-8]...)
			}
			lastVal = append(lastVal[:0], v...)
			return nil
		}, etl.TransformArgs{}); err != nil {
			return err
		}
		plainContractCollector.Close()
		if lastKey != nil {
			if len(lastVal) > 0 {
				if e := tx.Put(kv.PlainContractCode, lastKey, lastVal); e != nil {
					return e
				}
			} else {
				if e := tx.Delete(kv.PlainContractCode, lastKey); e != nil {
					return e
				}
			}
		}

		return nil
	}); err != nil {
		return err
	}
	return nil
}

func ReconstituteState(ctx context.Context, s *StageState, dirs datadir.Dirs, workerCount int, batchSize datasize.ByteSize, chainDb kv.RwDB,
	blockReader services.FullBlockReader,
	logger log.Logger, agg *state2.AggregatorV3, engine consensus.Engine,
	chainConfig *chain.Config, genesis *core.Genesis) (err error) {
	startTime := time.Now()
	defer agg.EnableMadvNormal().DisableReadAhead()
	blockSnapshots := blockReader.(WithSnapshots).Snapshots()
	defer blockSnapshots.EnableReadAhead().DisableReadAhead()

	// force merge snapshots before reconstitution, to allign domains progress
	// un-finished merge can happen at "kill -9" during merge
	if err := agg.MergeLoop(ctx, estimate.CompressSnapshot.Workers()); err != nil {
		return err
	}

	// Incremental reconstitution, step by step (snapshot range by snapshot range)
	aggSteps, err := agg.MakeSteps()
	if err != nil {
		return err
	}
	if len(aggSteps) == 0 {
		return nil
	}
	lastStep := aggSteps[len(aggSteps)-1]

	var ok bool
	var blockNum uint64 // First block which is not covered by the history snapshot files
	var txNum uint64
	if err := chainDb.View(ctx, func(tx kv.Tx) error {
		_, toTxNum := lastStep.TxNumRange()
		ok, blockNum, err = rawdbv3.TxNums.FindBlockNum(tx, toTxNum)
		if err != nil {
			return err
		}
		if !ok {
			return fmt.Errorf("blockNum for mininmaxTxNum=%d not found", toTxNum)
		}
		if blockNum == 0 {
			return fmt.Errorf("not enough transactions in the history data")
		}
		blockNum--
		txNum, err = rawdbv3.TxNums.Max(tx, blockNum)
		if err != nil {
			return err
		}
		txNum++
		return nil
	}); err != nil {
		return err
	}

	log.Info(fmt.Sprintf("[%s] Blocks execution, reconstitution", s.LogPrefix()), "fromBlock", s.BlockNumber, "toBlock", blockNum, "toTxNum", txNum)

	reconDbPath := filepath.Join(dirs.DataDir, "recondb")
	dir.Recreate(reconDbPath)
	db, err := kv2.NewMDBX(log.New()).Path(reconDbPath).
		Flags(func(u uint) uint {
			return mdbx.UtterlyNoSync | mdbx.NoMetaSync | mdbx.NoMemInit | mdbx.LifoReclaim | mdbx.WriteMap
		}).
		PageSize(uint64(8 * datasize.KB)).
		WithTableCfg(func(defaultBuckets kv.TableCfg) kv.TableCfg { return kv.ReconTablesCfg }).
		Open()
	if err != nil {
		return err
	}
	defer db.Close()
	defer os.RemoveAll(reconDbPath)

	for step, as := range aggSteps {
		log.Info("Step of incremental reconstitution", "step", step+1, "out of", len(aggSteps), "workers", workerCount)
		if err := reconstituteStep(step+1 == len(aggSteps), workerCount, ctx, db,
			txNum, dirs, as, chainDb, blockReader, chainConfig, logger, genesis,
			engine, batchSize, s, blockNum, txNum,
		); err != nil {
			return err
		}
	}
	db.Close()
	plainStateCollector := etl.NewCollector(fmt.Sprintf("%s recon plainState", s.LogPrefix()), dirs.Tmp, etl.NewSortableBuffer(etl.BufferOptimalSize))
	defer plainStateCollector.Close()
	codeCollector := etl.NewCollector(fmt.Sprintf("%s recon code", s.LogPrefix()), dirs.Tmp, etl.NewOldestEntryBuffer(etl.BufferOptimalSize))
	defer codeCollector.Close()
	plainContractCollector := etl.NewCollector(fmt.Sprintf("%s recon plainContract", s.LogPrefix()), dirs.Tmp, etl.NewSortableBuffer(etl.BufferOptimalSize))
	defer plainContractCollector.Close()

	fillWorker := exec3.NewFillWorker(txNum, aggSteps[len(aggSteps)-1])
	t := time.Now()
	fillWorker.FillAccounts(plainStateCollector)
	if time.Since(t) > 5*time.Second {
		log.Info(fmt.Sprintf("[%s] Filled accounts", s.LogPrefix()), "took", time.Since(t))
	}
	t = time.Now()
	fillWorker.FillStorage(plainStateCollector)
	if time.Since(t) > 5*time.Second {
		log.Info(fmt.Sprintf("[%s] Filled storage", s.LogPrefix()), "took", time.Since(t))
	}
	t = time.Now()
	fillWorker.FillCode(codeCollector, plainContractCollector)
	if time.Since(t) > 5*time.Second {
		log.Info(fmt.Sprintf("[%s] Filled code", s.LogPrefix()), "took", time.Since(t))
	}

	// Load all collections into the main collector
	if err = chainDb.Update(ctx, func(tx kv.RwTx) error {
		if err = plainStateCollector.Load(tx, kv.PlainState, etl.IdentityLoadFunc, etl.TransformArgs{}); err != nil {
			return err
		}
		plainStateCollector.Close()
		if err = codeCollector.Load(tx, kv.Code, etl.IdentityLoadFunc, etl.TransformArgs{}); err != nil {
			return err
		}
		codeCollector.Close()
		if err = plainContractCollector.Load(tx, kv.PlainContractCode, etl.IdentityLoadFunc, etl.TransformArgs{}); err != nil {
			return err
		}
		plainContractCollector.Close()
		if err := s.Update(tx, blockNum); err != nil {
			return err
		}
		s.BlockNumber = blockNum
		return nil
	}); err != nil {
		return err
	}
	log.Info(fmt.Sprintf("[%s] Reconstitution done", s.LogPrefix()), "in", time.Since(startTime))
	return nil
}<|MERGE_RESOLUTION|>--- conflicted
+++ resolved
@@ -252,30 +252,6 @@
 				if !ok {
 					return nil
 				}
-<<<<<<< HEAD
-				processedResultSize, processedTxNum, conflicts, processedBlockNum, err := func() (processedResultSize int64, processedTxNum, conflicts, processedBlockNum uint64, err error) {
-					rwsLock.Lock()
-					defer rwsLock.Unlock()
-					resultsSize.Add(txTask.ResultsSize)
-					heap.Push(rws, txTask)
-					return processResultQueue(rws, outputTxNum.Load(), rs, agg, tx, triggerCount, notifyReceived, applyWorker)
-				}()
-				if err != nil {
-					return err
-				}
-				resultsSize.Add(-processedResultSize)
-				repeatCount.Add(conflicts)
-				if processedBlockNum > lastBlockNum {
-					outputBlockNum.Set(processedBlockNum)
-					if lastBlockNum > 0 {
-						core.BlockExecutionTimer.UpdateDuration(t)
-					}
-					lastBlockNum = processedBlockNum
-					t = time.Now()
-				}
-				if processedTxNum > 0 {
-					outputTxNum.Store(processedTxNum)
-=======
 				added, ok := drainF(txTask)
 				if !ok {
 					return nil
@@ -283,21 +259,20 @@
 				resultsSize.Add(added)
 			}
 
-			var processedTxNum, conflicts, processedBlockNum uint64
-			if err := func() (err error) {
+			processedResultSize, processedTxNum, conflicts, processedBlockNum, err := func() (processedResultSize int64, processedTxNum, conflicts, processedBlockNum uint64, err error) {
 				rwsLock.Lock()
 				defer rwsLock.Unlock()
-				processedTxNum, conflicts, processedBlockNum, err = processResultQueue(rws, outputTxNum.Load(), rs, agg, tx, triggerCount, resultsSize, notifyReceived, applyWorker)
+				return processResultQueue(rws, outputTxNum.Load(), rs, agg, tx, triggerCount, notifyReceived, applyWorker)
+			}()
+			if err != nil {
 				return err
-			}(); err != nil {
-				return err
-			}
+			}
+			resultsSize.Add(-processedResultSize)
 			repeatCount.Add(conflicts)
 			if processedBlockNum > lastBlockNum {
 				outputBlockNum.Set(processedBlockNum)
 				if lastBlockNum > 0 {
 					core.BlockExecutionTimer.UpdateDuration(t)
->>>>>>> b3c49af0
 				}
 				lastBlockNum = processedBlockNum
 				t = time.Now()
