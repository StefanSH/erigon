package stagedsync

import (
	"bytes"
	"container/heap"
	"context"
	"encoding/binary"
	"errors"
	"fmt"
	"os"
	"path/filepath"
	"runtime"
	"sync"
	"sync/atomic"
	"time"

	"github.com/VictoriaMetrics/metrics"
	"github.com/c2h5oh/datasize"
	"github.com/ledgerwatch/erigon-lib/common"
	"github.com/ledgerwatch/erigon-lib/common/datadir"
	"github.com/ledgerwatch/erigon-lib/common/dbg"
	"github.com/ledgerwatch/erigon-lib/common/dir"
	"github.com/ledgerwatch/erigon-lib/etl"
	"github.com/ledgerwatch/erigon-lib/kv"
	kv2 "github.com/ledgerwatch/erigon-lib/kv/mdbx"
	libstate "github.com/ledgerwatch/erigon-lib/state"
	state2 "github.com/ledgerwatch/erigon-lib/state"
	"github.com/ledgerwatch/erigon/cmd/state/exec22"
	"github.com/ledgerwatch/erigon/cmd/state/exec3"
	common2 "github.com/ledgerwatch/erigon/common"
	"github.com/ledgerwatch/erigon/common/math"
	"github.com/ledgerwatch/erigon/consensus"
	"github.com/ledgerwatch/erigon/core"
	"github.com/ledgerwatch/erigon/core/rawdb"
	"github.com/ledgerwatch/erigon/core/rawdb/rawdbhelpers"
	"github.com/ledgerwatch/erigon/core/state"
	"github.com/ledgerwatch/erigon/core/types"
	"github.com/ledgerwatch/erigon/eth/ethconfig"
	"github.com/ledgerwatch/erigon/eth/stagedsync/stages"
	"github.com/ledgerwatch/erigon/params"
	"github.com/ledgerwatch/erigon/turbo/services"
	"github.com/ledgerwatch/log/v3"
	"github.com/torquem-ch/mdbx-go/mdbx"
	atomic2 "go.uber.org/atomic"
)

var ExecStepsInDB = metrics.NewCounter(`exec_steps_in_db`) //nolint

func NewProgress(prevOutputBlockNum, commitThreshold uint64, workersCount int, logPrefix string) *Progress {
	return &Progress{prevTime: time.Now(), prevOutputBlockNum: prevOutputBlockNum, commitThreshold: commitThreshold, workersCount: workersCount, logPrefix: logPrefix}
}

type Progress struct {
	prevTime           time.Time
	prevCount          uint64
	prevOutputBlockNum uint64
	prevRepeatCount    uint64
	commitThreshold    uint64

	workersCount int
	logPrefix    string
}

func (p *Progress) Log(rs *state.State22, rwsLen int, queueSize, count, inputBlockNum, outputBlockNum, outTxNum, repeatCount uint64, resultsSize uint64, resultCh chan *exec22.TxTask, idxStepsAmountInDB float64) {
	ExecStepsInDB.Set(uint64(idxStepsAmountInDB * 100))
	var m runtime.MemStats
	dbg.ReadMemStats(&m)
	sizeEstimate := rs.SizeEstimate()
	currentTime := time.Now()
	interval := currentTime.Sub(p.prevTime)
	speedTx := float64(count-p.prevCount) / (float64(interval) / float64(time.Second))
	//speedBlock := float64(outputBlockNum-p.prevOutputBlockNum) / (float64(interval) / float64(time.Second))
	var repeatRatio float64
	if count > p.prevCount {
		repeatRatio = 100.0 * float64(repeatCount-p.prevRepeatCount) / float64(count-p.prevCount)
	}
	log.Info(fmt.Sprintf("[%s] Transaction replay", p.logPrefix),
		//"workers", workerCount,
		"blk", outputBlockNum, "step", fmt.Sprintf("%.1f", float64(outTxNum)/float64(ethconfig.HistoryV3AggregationStep)),
		"inBlk", atomic.LoadUint64(&inputBlockNum),
		//"blk/s", fmt.Sprintf("%.1f", speedBlock),
		"tx/s", fmt.Sprintf("%.1f", speedTx),
		"resultCh", fmt.Sprintf("%d/%d", len(resultCh), cap(resultCh)),
		"resultQueue", fmt.Sprintf("%d/%d", rwsLen, queueSize),
		"resultsSize", common.ByteCount(resultsSize),
		"repeatRatio", fmt.Sprintf("%.2f%%", repeatRatio),
		"workers", p.workersCount,
		"buffer", fmt.Sprintf("%s/%s", common.ByteCount(sizeEstimate), common.ByteCount(p.commitThreshold)),
		"idxStepsInDB", fmt.Sprintf("%.2f", idxStepsAmountInDB),
		"alloc", common.ByteCount(m.Alloc), "sys", common.ByteCount(m.Sys),
	)
	//var txNums []string
	//for _, t := range rws {
	//	txNums = append(txNums, fmt.Sprintf("%d", t.TxNum))
	//}
	//s := strings.Join(txNums, ",")
	//log.Info(fmt.Sprintf("[%s] Transaction replay queue", logPrefix), "txNums", s)

	p.prevTime = currentTime
	p.prevCount = count
	p.prevOutputBlockNum = outputBlockNum
	p.prevRepeatCount = repeatCount
}

func ExecV3(ctx context.Context,
	execStage *StageState, u Unwinder, workerCount int, cfg ExecuteBlockCfg, applyTx kv.RwTx,
	parallel bool, rs *state.State22, logPrefix string,
	logger log.Logger,
	maxBlockNum uint64,
) (err error) {
	ctx, cancel := context.WithCancel(ctx)
	defer cancel()
<<<<<<< HEAD

=======
>>>>>>> 72ffce2b
	batchSize, chainDb := cfg.batchSize, cfg.db
	blockReader := cfg.blockReader
	agg, engine := cfg.agg, cfg.engine
	chainConfig, genesis := cfg.chainConfig, cfg.genesis
	blockSnapshots := blockReader.(WithSnapshots).Snapshots()

	useExternalTx := applyTx != nil
	if !useExternalTx && !parallel {
		applyTx, err = chainDb.BeginRw(ctx)
		if err != nil {
			return err
		}
		defer applyTx.Rollback()
	} else {
		if blockSnapshots.Cfg().Enabled {
			defer blockSnapshots.EnableMadvNormal().DisableReadAhead()
		}
	}

	var block, stageProgress uint64
	var outputTxNum, maxTxNum = atomic2.NewUint64(0), atomic2.NewUint64(0)
	var inputTxNum uint64
	if execStage.BlockNumber > 0 {
		stageProgress = execStage.BlockNumber
		block = execStage.BlockNumber + 1
	}
	if applyTx != nil {
		agg.SetTx(applyTx)
		if dbg.DiscardHistory() {
			defer agg.DiscardHistory().FinishWrites()
		} else {
			defer agg.StartWrites().FinishWrites()
		}

		_maxTxNum, err := rawdb.TxNums.Max(applyTx, maxBlockNum)
		if err != nil {
			return err
		}
		maxTxNum.Store(_maxTxNum)
		if block > 0 {
			_outputTxNum, err := rawdb.TxNums.Max(applyTx, execStage.BlockNumber)
			if err != nil {
				return err
			}
			outputTxNum.Store(_outputTxNum)
			outputTxNum.Inc()
			inputTxNum = outputTxNum.Load()
		}
	} else {
		if err := chainDb.View(ctx, func(tx kv.Tx) error {
			_maxTxNum, err := rawdb.TxNums.Max(tx, maxBlockNum)
			if err != nil {
				return err
			}
			maxTxNum.Store(_maxTxNum)
			if block > 0 {
				_outputTxNum, err := rawdb.TxNums.Max(tx, execStage.BlockNumber)
				if err != nil {
					return err
				}
				outputTxNum.Store(_outputTxNum)
				outputTxNum.Inc()
				inputTxNum = outputTxNum.Load()
			}
			return nil
		}); err != nil {
			return err
		}
	}
	agg.SetTxNum(inputTxNum)

	var inputBlockNum, outputBlockNum = atomic2.NewUint64(0), atomic2.NewUint64(0)
	var count uint64
	var repeatCount, triggerCount = atomic2.NewUint64(0), atomic2.NewUint64(0)
	var resultsSize = atomic2.NewInt64(0)
	var lock sync.RWMutex

	rws := &exec22.TxTaskQueue{}
	heap.Init(rws)
	var rwsLock sync.RWMutex
	rwsReceiveCond := sync.NewCond(&rwsLock)

	queueSize := workerCount * 4
	execWorkers, applyWorker, resultCh, stopWorkers := exec3.NewWorkersPool(lock.RLocker(), ctx, parallel, chainDb, rs, blockReader, chainConfig, logger, genesis, engine, workerCount+1)
	defer stopWorkers()

	commitThreshold := batchSize.Bytes()
	resultsThreshold := int64(batchSize.Bytes())
	progress := NewProgress(block, commitThreshold, workerCount, execStage.LogPrefix())
	logEvery := time.NewTicker(20 * time.Second)
	defer logEvery.Stop()
	pruneEvery := time.NewTicker(2 * time.Second)
	defer pruneEvery.Stop()

	applyLoopWg := sync.WaitGroup{} // to wait for finishing of applyLoop after applyCtx cancel
	defer applyLoopWg.Wait()

	applyLoopInner := func(ctx context.Context) error {
		tx, err := chainDb.BeginRo(ctx)
		if err != nil {
			return err
		}
		defer tx.Rollback()

		applyWorker.ResetTx(tx)

		notifyReceived := func() { rwsReceiveCond.Signal() }
		for outputTxNum.Load() < maxTxNum.Load() {
			select {
			case <-ctx.Done():
				return ctx.Err()
			case txTask := <-resultCh:
				if err := func() error {
					rwsLock.Lock()
					defer rwsLock.Unlock()
					resultsSize.Add(txTask.ResultsSize)
					heap.Push(rws, txTask)
					if err := processResultQueue(rws, outputTxNum, rs, agg, tx, triggerCount, outputBlockNum, repeatCount, resultsSize, notifyReceived, applyWorker); err != nil {
						return err
					}
					syncMetrics[stages.Execution].Set(outputBlockNum.Load())
					return nil
				}(); err != nil {
					return err
				}
			}
		}
		return nil
	}
	applyLoop := func(ctx context.Context, errCh chan error) {
		defer applyLoopWg.Done()
		if err := applyLoopInner(ctx); err != nil {
			if !errors.Is(err, context.Canceled) {
				errCh <- err
			}
		}
	}

	var rwLoopErrCh chan error

	var rwLoopWg sync.WaitGroup
	if parallel {
		// `rwLoop` lives longer than `applyLoop`
		rwLoop := func(ctx context.Context) error {
			tx, err := chainDb.BeginRw(ctx)
			if err != nil {
				return err
			}
			defer tx.Rollback()

			agg.SetTx(tx)
			if dbg.DiscardHistory() {
				defer agg.DiscardHistory().FinishWrites()
			} else {
				defer agg.StartWrites().FinishWrites()
			}

			defer applyLoopWg.Wait()

			applyCtx, cancelApplyCtx := context.WithCancel(ctx)
			defer cancelApplyCtx()
			applyLoopWg.Add(1)
			go applyLoop(applyCtx, rwLoopErrCh)

			for outputTxNum.Load() < maxTxNum.Load() {
				select {
				case <-ctx.Done():
					return ctx.Err()

				case <-logEvery.C:
					rwsLock.RLock()
					rwsLen := rws.Len()
					rwsLock.RUnlock()

					stepsInDB := rawdbhelpers.IdxStepsCountV3(tx)
					progress.Log(rs, rwsLen, uint64(queueSize), rs.DoneCount(), inputBlockNum.Load(), outputBlockNum.Load(), outputTxNum.Load(), repeatCount.Load(), uint64(resultsSize.Load()), resultCh, stepsInDB)
				case <-pruneEvery.C:
					if rs.SizeEstimate() < commitThreshold {
						// too much steps in db will slow-down everything: flush and prune
						// it means better spend time for pruning, before flushing more data to db
						// also better do it now - instead of before Commit() - because Commit does block execution
						stepsInDB := rawdbhelpers.IdxStepsCountV3(tx)
						if stepsInDB > 5 && rs.SizeEstimate() < uint64(float64(commitThreshold)*0.2) {
							if err = agg.Prune(ctx, ethconfig.HistoryV3AggregationStep*2); err != nil { // prune part of retired data, before commit
								panic(err)
							}
						}

						if err = agg.Flush(ctx, tx); err != nil {
							return err
						}
						if err = agg.PruneWithTiemout(ctx, 1*time.Second); err != nil {
							return err
						}
						break
					}

					cancelApplyCtx()
					applyLoopWg.Wait()

					var t1, t2, t3, t4 time.Duration
					commitStart := time.Now()
					log.Info("Committing...")
					if err := func() error {
						rwsLock.Lock()
						defer rwsLock.Unlock()
						// Drain results (and process) channel because read sets do not carry over
						for {
							var drained bool
							for !drained {
								select {
								case txTask := <-resultCh:
									resultsSize.Add(txTask.ResultsSize)
									heap.Push(rws, txTask)
								default:
									drained = true
								}
							}
							applyWorker.ResetTx(tx)
							if err := processResultQueue(rws, outputTxNum, rs, agg, tx, triggerCount, outputBlockNum, repeatCount, resultsSize, func() {}, applyWorker); err != nil {
								return err
							}
							syncMetrics[stages.Execution].Set(outputBlockNum.Load())
							if rws.Len() == 0 {
								break
							}
						}
						rwsReceiveCond.Signal()
						lock.Lock() // This is to prevent workers from starting work on any new txTask
						defer lock.Unlock()
						// Drain results channel because read sets do not carry over
						var drained bool
						for !drained {
							select {
							case txTask := <-resultCh:
								rs.AddWork(txTask)
							default:
								drained = true
							}
						}

						// Drain results queue as well
						for rws.Len() > 0 {
							txTask := heap.Pop(rws).(*exec22.TxTask)
							resultsSize.Add(-txTask.ResultsSize)
							rs.AddWork(txTask)
						}
						t1 = time.Since(commitStart)
						tt := time.Now()
						if err := rs.Flush(ctx, tx, logPrefix, logEvery); err != nil {
							return err
						}
						t2 = time.Since(tt)

						tt = time.Now()
						if err := agg.Flush(ctx, tx); err != nil {
							return err
						}
						t3 = time.Since(tt)

						if err = execStage.Update(tx, outputBlockNum.Load()); err != nil {
							return err
						}

						tx.CollectMetrics()
						tt = time.Now()
						if err = tx.Commit(); err != nil {
							return err
						}
						t4 = time.Since(tt)
						for i := 0; i < len(execWorkers); i++ {
							execWorkers[i].ResetTx(nil)
						}

						return nil
					}(); err != nil {
						return err
					}
					if tx, err = chainDb.BeginRw(ctx); err != nil {
						return err
					}
					defer tx.Rollback()
					agg.SetTx(tx)

					applyCtx, cancelApplyCtx = context.WithCancel(ctx)
					defer cancelApplyCtx()
					applyLoopWg.Add(1)
					go applyLoop(applyCtx, rwLoopErrCh)

					log.Info("Committed", "time", time.Since(commitStart), "drain", t1, "rs.flush", t2, "agg.flush", t3, "tx.commit", t4)
				}
			}
			if err = rs.Flush(ctx, tx, logPrefix, logEvery); err != nil {
				return err
			}
			if err = agg.Flush(ctx, tx); err != nil {
				return err
			}
			if err = execStage.Update(tx, outputBlockNum.Load()); err != nil {
				return err
			}
			//if err = execStage.Update(tx, stageProgress); err != nil {
			//	panic(err)
			//}
			if err = tx.Commit(); err != nil {
				return err
			}
			return nil
		}

		rwLoopErrCh = make(chan error, 1)

		rwLoopWg.Add(1)
		defer rwLoopWg.Wait()
		go func() {
			defer close(rwLoopErrCh)
			defer rwLoopWg.Done()

			defer applyLoopWg.Wait()
			defer rwsReceiveCond.Broadcast() // unlock listners in case of cancelation
			defer rs.Finish()

			if err := rwLoop(ctx); err != nil {
				rwLoopErrCh <- err
			}
		}()
	}

	if block < blockSnapshots.BlocksAvailable() {
		agg.KeepInDB(0)
		defer agg.KeepInDB(ethconfig.HistoryV3AggregationStep)
	}

	getHeaderFunc := func(hash common2.Hash, number uint64) (h *types.Header) {
		var err error
		if parallel {
			if err = chainDb.View(ctx, func(tx kv.Tx) error {
				h, err = blockReader.Header(ctx, tx, hash, number)
				if err != nil {
					return err
				}
				return nil
			}); err != nil {
				panic(err)
			}
			return h
		} else {
			h, err = blockReader.Header(ctx, applyTx, hash, number)
			if err != nil {
				panic(err)
			}
			return h
		}
	}
	if !parallel {
		applyWorker.ResetTx(applyTx)
	}

	var b *types.Block
	var blockNum uint64
Loop:
	for blockNum = block; blockNum <= maxBlockNum; blockNum++ {
		t := time.Now()

		inputBlockNum.Store(blockNum)
		b, err = blockWithSenders(chainDb, applyTx, blockReader, blockNum)
		if err != nil {
			return err
		}
		if b == nil {
			// TODO: panic here and see that overall prodcess deadlock
			return fmt.Errorf("nil block %d", blockNum)
		}
		txs := b.Transactions()
		header := b.HeaderNoCopy()
		skipAnalysis := core.SkipAnalysis(chainConfig, blockNum)
		signer := *types.MakeSigner(chainConfig, blockNum)

		f := core.GetHashFn(header, getHeaderFunc)
		getHashFnMute := &sync.Mutex{}
		getHashFn := func(n uint64) common2.Hash {
			getHashFnMute.Lock()
			defer getHashFnMute.Unlock()
			return f(n)
		}
		blockContext := core.NewEVMBlockContext(header, getHashFn, engine, nil /* author */)

		if parallel {
			select {
			case err := <-rwLoopErrCh:
				if err != nil {
					return err
				}
			default:
			}

			func() {
				rwsLock.RLock()
				needWait := rws.Len() > queueSize || resultsSize.Load() >= resultsThreshold || rs.SizeEstimate() >= commitThreshold
				rwsLock.RUnlock()
				if !needWait {
					return
				}
				rwsLock.Lock()
				defer rwsLock.Unlock()
				for rws.Len() > queueSize || resultsSize.Load() >= resultsThreshold || rs.SizeEstimate() >= commitThreshold {
					select {
					case <-ctx.Done():
						return
					default:
					}
					rwsReceiveCond.Wait()
				}
			}()
		}
		rules := chainConfig.Rules(blockNum, b.Time())
		var gasUsed uint64
		for txIndex := -1; txIndex <= len(txs); txIndex++ {
			select {
			case <-ctx.Done():
				return ctx.Err()
			default:
			}

			// Do not oversend, wait for the result heap to go under certain size
			txTask := &exec22.TxTask{
				BlockNum:        blockNum,
				Header:          header,
				Coinbase:        b.Coinbase(),
				Uncles:          b.Uncles(),
				Rules:           rules,
				Txs:             txs,
				TxNum:           inputTxNum,
				TxIndex:         txIndex,
				BlockHash:       b.Hash(),
				SkipAnalysis:    skipAnalysis,
				Final:           txIndex == len(txs),
				GetHashFn:       getHashFn,
				EvmBlockContext: blockContext,
			}
			if txIndex >= 0 && txIndex < len(txs) {
				txTask.Tx = txs[txIndex]
				txTask.TxAsMessage, err = txTask.Tx.AsMessage(signer, header.BaseFee, txTask.Rules)
				if err != nil {
					panic(err)
				}

				if sender, ok := txs[txIndex].GetSender(); ok {
					txTask.Sender = &sender
				}
			}

			if parallel {
				if txTask.TxIndex >= 0 && txTask.TxIndex < len(txs) {
					if ok := rs.RegisterSender(txTask); ok {
						rs.AddWork(txTask)
					}
				} else {
					rs.AddWork(txTask)
				}
			} else {
				count++
				applyWorker.RunTxTask(txTask)
				if err := func() error {
					if txTask.Final {
						gasUsed += txTask.UsedGas
						if gasUsed != txTask.Header.GasUsed {
							return fmt.Errorf("gas used by execution: %d, in header: %d", gasUsed, txTask.Header.GasUsed)
						}
						gasUsed = 0
					} else {
						gasUsed += txTask.UsedGas
					}
					return nil
				}(); err != nil {
					if errors.Is(err, context.Canceled) || errors.Is(err, common.ErrStopped) {
						return err
					} else {
						log.Warn(fmt.Sprintf("[%s] Execution failed", logPrefix), "block", blockNum, "hash", header.Hash().String(), "err", err)
						if cfg.hd != nil {
							cfg.hd.ReportBadHeaderPoS(header.Hash(), header.ParentHash)
						}
						if cfg.badBlockHalt {
							return err
						}
					}
					u.UnwindTo(blockNum-1, header.Hash())
					break Loop
				}

				if err := rs.ApplyState(applyTx, txTask, agg); err != nil {
					return fmt.Errorf("State22.Apply: %w", err)
				}
				triggerCount.Add(rs.CommitTxNum(txTask.Sender, txTask.TxNum))
				outputTxNum.Inc()
				outputBlockNum.Store(txTask.BlockNum)
				if err := rs.ApplyHistory(txTask, agg); err != nil {
					return fmt.Errorf("State22.Apply: %w", err)
				}
			}
			stageProgress = blockNum
			inputTxNum++
		}

		core.BlockExecutionTimer.UpdateDuration(t)
		if !parallel {
			syncMetrics[stages.Execution].Set(blockNum)

			select {
			case <-logEvery.C:
				stepsInDB := rawdbhelpers.IdxStepsCountV3(applyTx)
				progress.Log(rs, rws.Len(), uint64(queueSize), count, inputBlockNum.Load(), outputBlockNum.Load(), outputTxNum.Load(), repeatCount.Load(), uint64(resultsSize.Load()), resultCh, stepsInDB)
				if rs.SizeEstimate() < commitThreshold {
					break
				}

				var t1, t2, t3, t4 time.Duration
				commitStart := time.Now()
				if err := func() error {
					t1 = time.Since(commitStart)
					tt := time.Now()
					if err := rs.Flush(ctx, applyTx, logPrefix, logEvery); err != nil {
						return err
					}
					t2 = time.Since(tt)

					tt = time.Now()
					if err := agg.Flush(ctx, applyTx); err != nil {
						return err
					}
					t3 = time.Since(tt)

					if err = execStage.Update(applyTx, outputBlockNum.Load()); err != nil {
						return err
					}

					applyTx.CollectMetrics()

					return nil
				}(); err != nil {
					return err
				}
				log.Info("Committed", "time", time.Since(commitStart), "drain", t1, "rs.flush", t2, "agg.flush", t3, "tx.commit", t4)
			default:
			}
		}

		if blockSnapshots.Cfg().Produce {
			if err := agg.BuildFilesInBackground(chainDb); err != nil {
				return err
			}
		}
	}

	if parallel {
		stopWorkers()
		rwLoopWg.Wait()
		if err, ok := <-rwLoopErrCh; ok && err != nil {
			return err
		}
	} else {
		if err = rs.Flush(ctx, applyTx, logPrefix, logEvery); err != nil {
			return err
		}
		if err = agg.Flush(ctx, applyTx); err != nil {
			return err
		}
		if err = execStage.Update(applyTx, stageProgress); err != nil {
			return err
		}
	}

	if blockSnapshots.Cfg().Produce {
		if err := agg.BuildFilesInBackground(chainDb); err != nil {
			return err
		}
	}

	if !useExternalTx && applyTx != nil {
		if err = applyTx.Commit(); err != nil {
			return err
		}
	}
	return nil
}
func blockWithSenders(db kv.RoDB, tx kv.Tx, blockReader services.BlockReader, blockNum uint64) (b *types.Block, err error) {
	if tx == nil {
		tx, err = db.BeginRo(context.Background())
		if err != nil {
			return nil, err
		}
		defer tx.Rollback()
	}
	blockHash, err := rawdb.ReadCanonicalHash(tx, blockNum)
	if err != nil {
		return nil, err
	}
	b, _, err = blockReader.BlockWithSenders(context.Background(), tx, blockHash, blockNum)
	if err != nil {
		return nil, err
	}
	return b, nil
}

func processResultQueue(rws *exec22.TxTaskQueue, outputTxNum *atomic2.Uint64, rs *state.State22, agg *state2.Aggregator22, applyTx kv.Tx, triggerCount, outputBlockNum, repeatCount *atomic2.Uint64, resultsSize *atomic2.Int64, onSuccess func(), applyWorker *exec3.Worker) error {
	var txTask *exec22.TxTask
	for rws.Len() > 0 && (*rws)[0].TxNum == outputTxNum.Load() {
		txTask = heap.Pop(rws).(*exec22.TxTask)
		resultsSize.Add(-txTask.ResultsSize)
		if txTask.Error != nil || !rs.ReadsValid(txTask.ReadLists) {
			repeatCount.Inc()

			// immediately retry once
			applyWorker.RunTxTask(txTask)
			if txTask.Error != nil {
				return txTask.Error
				//log.Info("second fail", "blk", txTask.BlockNum, "txn", txTask.BlockNum)
				//rs.AddWork(txTask)
				//continue
			}
		}

		if err := rs.ApplyState(applyTx, txTask, agg); err != nil {
			return fmt.Errorf("State22.Apply: %w", err)
		}
		triggerCount.Add(rs.CommitTxNum(txTask.Sender, txTask.TxNum))
		outputTxNum.Inc()
		onSuccess()
		if err := rs.ApplyHistory(txTask, agg); err != nil {
			return fmt.Errorf("State22.Apply: %w", err)
		}
		//fmt.Printf("Applied %d block %d txIndex %d\n", txTask.TxNum, txTask.BlockNum, txTask.TxIndex)
	}
	if txTask != nil {
		outputBlockNum.Store(txTask.BlockNum)
	}
	return nil
}

func reconstituteStep(last bool,
	workerCount int, ctx context.Context, db kv.RwDB, txNum uint64, dirs datadir.Dirs,
	as *libstate.AggregatorStep, chainDb kv.RwDB, blockReader services.FullBlockReader,
	chainConfig *params.ChainConfig, logger log.Logger, genesis *core.Genesis, engine consensus.Engine,
	batchSize datasize.ByteSize, s *StageState, blockNum uint64, total uint64,
) error {
	var err error
	var startOk, endOk bool
	startTxNum, endTxNum := as.TxNumRange()
	var startBlockNum, endBlockNum uint64 // First block which is not covered by the history snapshot files
	if err := chainDb.View(ctx, func(tx kv.Tx) error {
		startOk, startBlockNum, err = rawdb.TxNums.FindBlockNum(tx, startTxNum)
		if err != nil {
			return err
		}
		if startBlockNum > 0 {
			startBlockNum--
			startTxNum, err = rawdb.TxNums.Min(tx, startBlockNum)
			if err != nil {
				return err
			}
		}
		endOk, endBlockNum, err = rawdb.TxNums.FindBlockNum(tx, endTxNum)
		if err != nil {
			return err
		}
		return nil
	}); err != nil {
		return err
	}
	if !startOk {
		return fmt.Errorf("step startTxNum not found in snapshot blocks: %d", startTxNum)
	}
	if !endOk {
		return fmt.Errorf("step endTxNum not found in snapshot blocks: %d", endTxNum)
	}
	if last {
		endBlockNum = blockNum
	}

	log.Info(fmt.Sprintf("[%s] ", s.LogPrefix()) + fmt.Sprintf("startTxNum = %d, endTxNum = %d, startBlockNum = %d, endBlockNum = %d\n", startTxNum, endTxNum, startBlockNum, endBlockNum))

	var maxTxNum uint64 = startTxNum

	workCh := make(chan *exec22.TxTask, workerCount*4)
	rs := state.NewReconState(workCh)
	scanWorker := exec3.NewScanWorker(txNum, as)

	t := time.Now()
	if err := scanWorker.BitmapAccounts(); err != nil {
		return err
	}
	log.Info(fmt.Sprintf("[%s] Scan accounts history", s.LogPrefix()), "took", time.Since(t))

	t = time.Now()
	if err := scanWorker.BitmapStorage(); err != nil {
		return err
	}
	log.Info(fmt.Sprintf("[%s] Scan storage history", s.LogPrefix()), "took", time.Since(t))

	t = time.Now()
	if err := scanWorker.BitmapCode(); err != nil {
		return err
	}
	log.Info(fmt.Sprintf("[%s] Scan code history", s.LogPrefix()), "took", time.Since(t))
	bitmap := scanWorker.Bitmap()

	var wg sync.WaitGroup
	logEvery := time.NewTicker(logInterval)
	defer logEvery.Stop()

	log.Info(fmt.Sprintf("[%s] Ready to replay", s.LogPrefix()), "transactions", bitmap.GetCardinality(), "out of", txNum)
	var lock sync.RWMutex
	reconWorkers := make([]*exec3.ReconWorker, workerCount)
	roTxs := make([]kv.Tx, workerCount)
	chainTxs := make([]kv.Tx, workerCount)
	defer func() {
		for i := 0; i < workerCount; i++ {
			if roTxs[i] != nil {
				roTxs[i].Rollback()
			}
			if chainTxs[i] != nil {
				chainTxs[i].Rollback()
			}
		}
	}()
	for i := 0; i < workerCount; i++ {
		if roTxs[i], err = db.BeginRo(ctx); err != nil {
			return err
		}
		if chainTxs[i], err = chainDb.BeginRo(ctx); err != nil {
			return err
		}
	}
	for i := 0; i < workerCount; i++ {
		var localAs *libstate.AggregatorStep
		if i == 0 {
			localAs = as
		} else {
			localAs = as.Clone()
		}
		reconWorkers[i] = exec3.NewReconWorker(lock.RLocker(), &wg, rs, localAs, blockReader, chainConfig, logger, genesis, engine, chainTxs[i])
		reconWorkers[i].SetTx(roTxs[i])
		reconWorkers[i].SetChainTx(chainTxs[i])
	}
	wg.Add(workerCount)

	rollbackCount := uint64(0)
	prevCount := rs.DoneCount()
	for i := 0; i < workerCount; i++ {
		go reconWorkers[i].Run()
	}
	commitThreshold := batchSize.Bytes()
	prevRollbackCount := uint64(0)
	prevTime := time.Now()
	reconDone := make(chan struct{})
	var bn uint64
	go func() {
		for {
			select {
			case <-reconDone:
				return
			case <-logEvery.C:
				var m runtime.MemStats
				dbg.ReadMemStats(&m)
				sizeEstimate := rs.SizeEstimate()
				maxTxNum = rs.MaxTxNum()
				count := rs.DoneCount()
				rollbackCount = rs.RollbackCount()
				currentTime := time.Now()
				interval := currentTime.Sub(prevTime)
				speedTx := float64(count-prevCount) / (float64(interval) / float64(time.Second))
				progress := 100.0 * float64(maxTxNum) / float64(total)
				stepProgress := 100.0 * float64(maxTxNum-startTxNum) / float64(endTxNum-startTxNum)
				var repeatRatio float64
				if count > prevCount {
					repeatRatio = 100.0 * float64(rollbackCount-prevRollbackCount) / float64(count-prevCount)
				}
				prevTime = currentTime
				prevCount = count
				prevRollbackCount = rollbackCount
				syncMetrics[stages.Execution].Set(bn)
				log.Info(fmt.Sprintf("[%s] State reconstitution", s.LogPrefix()), "overall progress", fmt.Sprintf("%.2f%%", progress),
					"step progress", fmt.Sprintf("%.2f%%", stepProgress),
					"tx/s", fmt.Sprintf("%.1f", speedTx), "workCh", fmt.Sprintf("%d/%d", len(workCh), cap(workCh)),
					"repeat ratio", fmt.Sprintf("%.2f%%", repeatRatio), "queue.len", rs.QueueLen(), "blk", bn,
					"buffer", fmt.Sprintf("%s/%s", common.ByteCount(sizeEstimate), common.ByteCount(commitThreshold)),
					"alloc", common.ByteCount(m.Alloc), "sys", common.ByteCount(m.Sys))
				if sizeEstimate >= commitThreshold {
					t := time.Now()
					if err = func() error {
						lock.Lock()
						defer lock.Unlock()
						for i := 0; i < workerCount; i++ {
							roTxs[i].Rollback()
						}
						if err := db.Update(ctx, func(tx kv.RwTx) error {
							if err = rs.Flush(tx); err != nil {
								return err
							}
							return nil
						}); err != nil {
							return err
						}
						for i := 0; i < workerCount; i++ {
							if roTxs[i], err = db.BeginRo(ctx); err != nil {
								return err
							}
							reconWorkers[i].SetTx(roTxs[i])
						}
						return nil
					}(); err != nil {
						panic(err)
					}
					log.Info(fmt.Sprintf("[%s] State reconstitution, commit", s.LogPrefix()), "took", time.Since(t))
				}
			}
		}
	}()

	var inputTxNum uint64 = startTxNum
	var b *types.Block
	var txKey [8]byte
	getHeaderFunc := func(hash common2.Hash, number uint64) (h *types.Header) {
		if err = chainDb.View(ctx, func(tx kv.Tx) error {
			h, err = blockReader.Header(ctx, tx, hash, number)
			if err != nil {
				return err
			}
			return nil

		}); err != nil {
			panic(err)
		}
		return h
	}
	for bn = startBlockNum; bn <= endBlockNum; bn++ {
		t = time.Now()
		b, err = blockWithSenders(chainDb, nil, blockReader, bn)
		if err != nil {
			return err
		}
		if b == nil {
			fmt.Printf("could not find block %d\n", bn)
			panic("")
		}
		txs := b.Transactions()
		header := b.HeaderNoCopy()
		skipAnalysis := core.SkipAnalysis(chainConfig, bn)
		signer := *types.MakeSigner(chainConfig, bn)

		f := core.GetHashFn(header, getHeaderFunc)
		getHashFnMute := &sync.Mutex{}
		getHashFn := func(n uint64) common2.Hash {
			getHashFnMute.Lock()
			defer getHashFnMute.Unlock()
			return f(n)
		}
		blockContext := core.NewEVMBlockContext(header, getHashFn, engine, nil /* author */)
		rules := chainConfig.Rules(bn, b.Time())

		for txIndex := -1; txIndex <= len(txs); txIndex++ {
			if bitmap.Contains(inputTxNum) {
				binary.BigEndian.PutUint64(txKey[:], inputTxNum)
				txTask := &exec22.TxTask{
					BlockNum:        bn,
					Header:          header,
					Coinbase:        b.Coinbase(),
					Uncles:          b.Uncles(),
					Rules:           rules,
					TxNum:           inputTxNum,
					Txs:             txs,
					TxIndex:         txIndex,
					BlockHash:       b.Hash(),
					SkipAnalysis:    skipAnalysis,
					Final:           txIndex == len(txs),
					GetHashFn:       getHashFn,
					EvmBlockContext: blockContext,
				}
				if txIndex >= 0 && txIndex < len(txs) {
					txTask.Tx = txs[txIndex]
					txTask.TxAsMessage, err = txTask.Tx.AsMessage(signer, header.BaseFee, txTask.Rules)
					if err != nil {
						return err
					}
					if sender, ok := txs[txIndex].GetSender(); ok {
						txTask.Sender = &sender
					}
				} else {
					txTask.Txs = txs
				}
				workCh <- txTask
			}
			inputTxNum++
		}

		core.BlockExecutionTimer.UpdateDuration(t)
	}
	close(workCh)
	wg.Wait()
	reconDone <- struct{}{} // Complete logging and committing go-routine
	for i := 0; i < workerCount; i++ {
		roTxs[i].Rollback()
	}
	if err := db.Update(ctx, func(tx kv.RwTx) error {
		if err = rs.Flush(tx); err != nil {
			return err
		}
		return nil
	}); err != nil {
		return err
	}

	plainStateCollector := etl.NewCollector(fmt.Sprintf("%s recon plainState", s.LogPrefix()), dirs.Tmp, etl.NewSortableBuffer(etl.BufferOptimalSize))
	defer plainStateCollector.Close()
	codeCollector := etl.NewCollector(fmt.Sprintf("%s recon code", s.LogPrefix()), dirs.Tmp, etl.NewOldestEntryBuffer(etl.BufferOptimalSize))
	defer codeCollector.Close()
	plainContractCollector := etl.NewCollector(fmt.Sprintf("%s recon plainContract", s.LogPrefix()), dirs.Tmp, etl.NewSortableBuffer(etl.BufferOptimalSize))
	defer plainContractCollector.Close()
	var transposedKey []byte
	if err = db.View(ctx, func(roTx kv.Tx) error {
		kv.ReadAhead(ctx, db, atomic2.NewBool(false), kv.PlainStateR, nil, math.MaxUint32)
		if err = roTx.ForEach(kv.PlainStateR, nil, func(k, v []byte) error {
			transposedKey = append(transposedKey[:0], k[8:]...)
			transposedKey = append(transposedKey, k[:8]...)
			return plainStateCollector.Collect(transposedKey, v)
		}); err != nil {
			return err
		}
		kv.ReadAhead(ctx, db, atomic2.NewBool(false), kv.PlainStateD, nil, math.MaxUint32)
		if err = roTx.ForEach(kv.PlainStateD, nil, func(k, v []byte) error {
			transposedKey = append(transposedKey[:0], v...)
			transposedKey = append(transposedKey, k...)
			return plainStateCollector.Collect(transposedKey, nil)
		}); err != nil {
			return err
		}
		kv.ReadAhead(ctx, db, atomic2.NewBool(false), kv.CodeR, nil, math.MaxUint32)
		if err = roTx.ForEach(kv.CodeR, nil, func(k, v []byte) error {
			transposedKey = append(transposedKey[:0], k[8:]...)
			transposedKey = append(transposedKey, k[:8]...)
			return codeCollector.Collect(transposedKey, v)
		}); err != nil {
			return err
		}
		kv.ReadAhead(ctx, db, atomic2.NewBool(false), kv.CodeD, nil, math.MaxUint32)
		if err = roTx.ForEach(kv.CodeD, nil, func(k, v []byte) error {
			transposedKey = append(transposedKey[:0], v...)
			transposedKey = append(transposedKey, k...)
			return codeCollector.Collect(transposedKey, nil)
		}); err != nil {
			return err
		}
		kv.ReadAhead(ctx, db, atomic2.NewBool(false), kv.PlainContractR, nil, math.MaxUint32)
		if err = roTx.ForEach(kv.PlainContractR, nil, func(k, v []byte) error {
			transposedKey = append(transposedKey[:0], k[8:]...)
			transposedKey = append(transposedKey, k[:8]...)
			return plainContractCollector.Collect(transposedKey, v)
		}); err != nil {
			return err
		}
		kv.ReadAhead(ctx, db, atomic2.NewBool(false), kv.PlainContractD, nil, math.MaxUint32)
		if err = roTx.ForEach(kv.PlainContractD, nil, func(k, v []byte) error {
			transposedKey = append(transposedKey[:0], v...)
			transposedKey = append(transposedKey, k...)
			return plainContractCollector.Collect(transposedKey, nil)
		}); err != nil {
			return err
		}
		return nil
	}); err != nil {
		return err
	}
	if err = db.Update(ctx, func(tx kv.RwTx) error {
		if err = tx.ClearBucket(kv.PlainStateR); err != nil {
			return err
		}
		if err = tx.ClearBucket(kv.PlainStateD); err != nil {
			return err
		}
		if err = tx.ClearBucket(kv.CodeR); err != nil {
			return err
		}
		if err = tx.ClearBucket(kv.CodeD); err != nil {
			return err
		}
		if err = tx.ClearBucket(kv.PlainContractR); err != nil {
			return err
		}
		if err = tx.ClearBucket(kv.PlainContractD); err != nil {
			return err
		}
		return nil
	}); err != nil {
		return err
	}
	if err = chainDb.Update(ctx, func(tx kv.RwTx) error {
		var lastKey []byte
		var lastVal []byte
		if err = plainStateCollector.Load(tx, kv.PlainState, func(k, v []byte, table etl.CurrentTableReader, next etl.LoadNextFunc) error {
			if !bytes.Equal(k[:len(k)-8], lastKey) {
				if lastKey != nil {
					if e := next(lastKey, lastKey, lastVal); e != nil {
						return e
					}
				}
				lastKey = append(lastKey[:0], k[:len(k)-8]...)
			}
			lastVal = append(lastVal[:0], v...)
			return nil
		}, etl.TransformArgs{}); err != nil {
			return err
		}
		plainStateCollector.Close()
		if lastKey != nil {
			if len(lastVal) > 0 {
				if e := tx.Put(kv.PlainState, lastKey, lastVal); e != nil {
					return e
				}
			} else {
				if e := tx.Delete(kv.PlainState, lastKey); e != nil {
					return e
				}
			}
		}
		lastKey = nil
		lastVal = nil
		if err = codeCollector.Load(tx, kv.Code, func(k, v []byte, table etl.CurrentTableReader, next etl.LoadNextFunc) error {
			if !bytes.Equal(k[:len(k)-8], lastKey) {
				if lastKey != nil {
					if e := next(lastKey, lastKey, lastVal); e != nil {
						return e
					}
				}
				lastKey = append(lastKey[:0], k[:len(k)-8]...)
			}
			lastVal = append(lastVal[:0], v...)
			return nil
		}, etl.TransformArgs{}); err != nil {
			return err
		}
		codeCollector.Close()
		if lastKey != nil {
			if len(lastVal) > 0 {
				if e := tx.Put(kv.Code, lastKey, lastVal); e != nil {
					return e
				}
			} else {
				if e := tx.Delete(kv.Code, lastKey); e != nil {
					return e
				}
			}
		}
		lastKey = nil
		lastVal = nil
		if err = plainContractCollector.Load(tx, kv.PlainContractCode, func(k, v []byte, table etl.CurrentTableReader, next etl.LoadNextFunc) error {
			if !bytes.Equal(k[:len(k)-8], lastKey) {
				if lastKey != nil {
					if e := next(lastKey, lastKey, lastVal); e != nil {
						return e
					}
				}
				lastKey = append(lastKey[:0], k[:len(k)-8]...)
			}
			lastVal = append(lastVal[:0], v...)
			return nil
		}, etl.TransformArgs{}); err != nil {
			return err
		}
		plainContractCollector.Close()
		if lastKey != nil {
			if len(lastVal) > 0 {
				if e := tx.Put(kv.PlainContractCode, lastKey, lastVal); e != nil {
					return e
				}
			} else {
				if e := tx.Delete(kv.PlainContractCode, lastKey); e != nil {
					return e
				}
			}
		}

		return nil
	}); err != nil {
		return err
	}
	return nil
}

func ReconstituteState(ctx context.Context, s *StageState, dirs datadir.Dirs, workerCount int, batchSize datasize.ByteSize, chainDb kv.RwDB,
	blockReader services.FullBlockReader,
	logger log.Logger, agg *state2.Aggregator22, engine consensus.Engine,
	chainConfig *params.ChainConfig, genesis *core.Genesis) (err error) {
	startTime := time.Now()
	defer agg.EnableMadvNormal().DisableReadAhead()
	blockSnapshots := blockReader.(WithSnapshots).Snapshots()

	var ok bool
	var blockNum uint64 // First block which is not covered by the history snapshot files
	if err := chainDb.View(ctx, func(tx kv.Tx) error {
		ok, blockNum, err = rawdb.TxNums.FindBlockNum(tx, agg.EndTxNumMinimax())
		if err != nil {
			return err
		}
		return nil
	}); err != nil {
		return err
	}
	if !ok {
		return fmt.Errorf("mininmax txNum not found in snapshot blocks: %d", agg.EndTxNumMinimax())
	}
	if blockNum == 0 {
		return fmt.Errorf("not enough transactions in the history data")
	}
	blockNum--
	var txNum uint64
	if err := chainDb.View(ctx, func(tx kv.Tx) error {
		txNum, err = rawdb.TxNums.Max(tx, blockNum)
		if err != nil {
			return err
		}
		txNum++
		return nil
	}); err != nil {
		return err
	}

	log.Info(fmt.Sprintf("[%s] Blocks execution, reconstitution", s.LogPrefix()), "fromBlock", s.BlockNumber, "toBlock", blockNum, "toTxNum", txNum)

	reconDbPath := filepath.Join(dirs.DataDir, "recondb")
	dir.Recreate(reconDbPath)
	db, err := kv2.NewMDBX(log.New()).Path(reconDbPath).
		Flags(func(u uint) uint {
			return mdbx.UtterlyNoSync | mdbx.NoMetaSync | mdbx.NoMemInit | mdbx.LifoReclaim | mdbx.WriteMap
		}).
		WriteMergeThreshold(2 * 8192).
		PageSize(uint64(4 * datasize.KB)).
		WithTableCfg(func(defaultBuckets kv.TableCfg) kv.TableCfg { return kv.ReconTablesCfg }).
		Open()
	if err != nil {
		return err
	}
	defer db.Close()
	defer os.RemoveAll(reconDbPath)

	// Incremental reconstitution, step by step (snapshot range by snapshot range)
	defer blockSnapshots.EnableReadAhead().DisableReadAhead()
	aggSteps := agg.MakeSteps()
	for step, as := range aggSteps {
		log.Info("Step of incremental reconstitution", "step", step+1, "out of", len(aggSteps), "workers", workerCount)
		if err := reconstituteStep(step+1 == len(aggSteps), workerCount, ctx, db,
			txNum, dirs, as, chainDb, blockReader, chainConfig, logger, genesis,
			engine, batchSize, s, blockNum, txNum,
		); err != nil {
			return err
		}
	}
	db.Close()
	plainStateCollector := etl.NewCollector(fmt.Sprintf("%s recon plainState", s.LogPrefix()), dirs.Tmp, etl.NewSortableBuffer(etl.BufferOptimalSize))
	defer plainStateCollector.Close()
	codeCollector := etl.NewCollector(fmt.Sprintf("%s recon code", s.LogPrefix()), dirs.Tmp, etl.NewOldestEntryBuffer(etl.BufferOptimalSize))
	defer codeCollector.Close()
	plainContractCollector := etl.NewCollector(fmt.Sprintf("%s recon plainContract", s.LogPrefix()), dirs.Tmp, etl.NewSortableBuffer(etl.BufferOptimalSize))
	defer plainContractCollector.Close()

	fillWorker := exec3.NewFillWorker(txNum, aggSteps[len(aggSteps)-1])
	t := time.Now()
	fillWorker.FillAccounts(plainStateCollector)
	log.Info(fmt.Sprintf("[%s] Filled accounts", s.LogPrefix()), "took", time.Since(t))
	t = time.Now()
	fillWorker.FillStorage(plainStateCollector)
	log.Info(fmt.Sprintf("[%s] Filled storage", s.LogPrefix()), "took", time.Since(t))
	t = time.Now()
	fillWorker.FillCode(codeCollector, plainContractCollector)
	log.Info(fmt.Sprintf("[%s] Filled code", s.LogPrefix()), "took", time.Since(t))

	// Load all collections into the main collector
	if err = chainDb.Update(ctx, func(tx kv.RwTx) error {
		if err = plainStateCollector.Load(tx, kv.PlainState, etl.IdentityLoadFunc, etl.TransformArgs{}); err != nil {
			return err
		}
		plainStateCollector.Close()
		if err = codeCollector.Load(tx, kv.Code, etl.IdentityLoadFunc, etl.TransformArgs{}); err != nil {
			return err
		}
		codeCollector.Close()
		if err = plainContractCollector.Load(tx, kv.PlainContractCode, etl.IdentityLoadFunc, etl.TransformArgs{}); err != nil {
			return err
		}
		plainContractCollector.Close()
		if err := s.Update(tx, blockNum); err != nil {
			return err
		}
		s.BlockNumber = blockNum
		return nil
	}); err != nil {
		return err
	}
	log.Info(fmt.Sprintf("[%s] Reconstitution done", s.LogPrefix()), "in", time.Since(startTime))
	return nil
}<|MERGE_RESOLUTION|>--- conflicted
+++ resolved
@@ -108,12 +108,6 @@
 	logger log.Logger,
 	maxBlockNum uint64,
 ) (err error) {
-	ctx, cancel := context.WithCancel(ctx)
-	defer cancel()
-<<<<<<< HEAD
-
-=======
->>>>>>> 72ffce2b
 	batchSize, chainDb := cfg.batchSize, cfg.db
 	blockReader := cfg.blockReader
 	agg, engine := cfg.agg, cfg.engine
