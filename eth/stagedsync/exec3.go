--- conflicted
+++ resolved
@@ -716,10 +716,8 @@
 			inputTxNum++
 		}
 
-<<<<<<< HEAD
-		if !parallel {
-			outputBlockNum.Set(blockNum)
-			// MA commitment
+		if !parallel && !dbg.DiscardCommitment() {
+
 			//rh, err := agg.ComputeCommitment(true, false)
 			//if err != nil {
 			//	return fmt.Errorf("StateV3.Apply: %w", err)
@@ -760,55 +758,10 @@
 			//	*/
 			//	break Loop
 			//}
-
-=======
-		if !parallel && !dbg.DiscardCommitment() {
-
-			rh, err := agg.ComputeCommitment(true, false)
-			if err != nil {
-				return fmt.Errorf("StateV3.Apply: %w", err)
-			}
-			if !bytes.Equal(rh, header.Root.Bytes()) {
-				if cfg.badBlockHalt {
-					return fmt.Errorf("wrong trie root")
-				}
-				logger.Error(fmt.Sprintf("[%s] Wrong trie root of block %d: %x, expected (from header): %x. Block hash: %x", logPrefix, block, rh, header.Root.Bytes(), header.Hash()))
-
-				if err := agg.Flush(ctx, applyTx); err != nil {
-					panic(err)
-				}
-				if cfg.hd != nil {
-					cfg.hd.ReportBadHeaderPoS(header.Hash(), header.ParentHash)
-				}
-				if maxBlockNum > execStage.BlockNumber {
-					unwindTo := (maxBlockNum + execStage.BlockNumber) / 2 // Binary search for the correct block, biased to the lower numbers
-					//unwindTo := blockNum - 1
-
-					logger.Warn("Unwinding due to incorrect root hash", "to", unwindTo)
-					u.UnwindTo(unwindTo, header.Hash())
-				}
-
-				/* uncomment it if need debug state-root missmatch
-				if err := agg.Flush(ctx, applyTx); err != nil {
-					panic(err)
-				}
-				oldAlogNonIncrementalHahs, err := core.CalcHashRootForTests(applyTx, header, true)
-				if err != nil {
-					panic(err)
-				}
-				if common.BytesToHash(rh) != oldAlogNonIncrementalHahs {
-					log.Error(fmt.Sprintf("block hash mismatch - but new-algorithm hash is bad! (means latest state is correct): %x != %x != %x bn =%d", common.BytesToHash(rh), oldAlogNonIncrementalHahs, header.Root, blockNum))
-				} else {
-					log.Error(fmt.Sprintf("block hash mismatch - and new-algorithm hash is good! (means latest state is NOT correct): %x == %x != %x bn =%d", common.BytesToHash(rh), oldAlogNonIncrementalHahs, header.Root, blockNum))
-				}
-				*/
-				break Loop
-			}
 		}
 		if !parallel {
 			outputBlockNum.Set(blockNum)
 			// MA commitment
->>>>>>> 1daa6564
 			select {
 			case <-logEvery.C:
 				stepsInDB := rawdbhelpers.IdxStepsCountV3(applyTx)
