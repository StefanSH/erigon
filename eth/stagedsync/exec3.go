package stagedsync

import (
	"bytes"
	"context"
	"encoding/binary"
	"errors"
	"fmt"
	"os"
	"path/filepath"
	"runtime"
	"runtime/debug"
	"sync"
	"sync/atomic"
	"time"

	"github.com/VictoriaMetrics/metrics"
	"github.com/c2h5oh/datasize"
	"github.com/ledgerwatch/log/v3"
	"github.com/torquem-ch/mdbx-go/mdbx"
	"golang.org/x/sync/errgroup"

	"github.com/ledgerwatch/erigon/core/state/temporal"

	"github.com/ledgerwatch/erigon-lib/chain"
	"github.com/ledgerwatch/erigon-lib/common"
	"github.com/ledgerwatch/erigon-lib/common/datadir"
	"github.com/ledgerwatch/erigon-lib/common/dbg"
	"github.com/ledgerwatch/erigon-lib/common/dir"
	"github.com/ledgerwatch/erigon-lib/etl"
	"github.com/ledgerwatch/erigon-lib/kv"
	kv2 "github.com/ledgerwatch/erigon-lib/kv/mdbx"
	"github.com/ledgerwatch/erigon-lib/kv/rawdbv3"
	libstate "github.com/ledgerwatch/erigon-lib/state"
	state2 "github.com/ledgerwatch/erigon-lib/state"
	"github.com/ledgerwatch/erigon/cmd/state/exec22"
	"github.com/ledgerwatch/erigon/cmd/state/exec3"
	"github.com/ledgerwatch/erigon/common/math"
	"github.com/ledgerwatch/erigon/consensus"
	"github.com/ledgerwatch/erigon/core"
	"github.com/ledgerwatch/erigon/core/rawdb/rawdbhelpers"
	"github.com/ledgerwatch/erigon/core/state"
	"github.com/ledgerwatch/erigon/core/types"
	"github.com/ledgerwatch/erigon/eth/ethconfig"
	"github.com/ledgerwatch/erigon/eth/ethconfig/estimate"
	"github.com/ledgerwatch/erigon/eth/stagedsync/stages"
	"github.com/ledgerwatch/erigon/turbo/services"
)

var ExecStepsInDB = metrics.NewCounter(`exec_steps_in_db`) //nolint
var ExecRepeats = metrics.NewCounter(`exec_repeats`)       //nolint
var ExecTriggers = metrics.NewCounter(`exec_triggers`)     //nolint

func NewProgress(prevOutputBlockNum, commitThreshold uint64, workersCount int, logPrefix string, logger log.Logger) *Progress {
	return &Progress{prevTime: time.Now(), prevOutputBlockNum: prevOutputBlockNum, commitThreshold: commitThreshold, workersCount: workersCount, logPrefix: logPrefix, logger: logger}
}

type Progress struct {
	prevTime           time.Time
	prevCount          uint64
	prevOutputBlockNum uint64
	prevRepeatCount    uint64
	commitThreshold    uint64

	workersCount int
	logPrefix    string
	logger       log.Logger
}

func (p *Progress) Log(rs *state.StateV3, in *exec22.QueueWithRetry, rws *exec22.ResultsQueue, doneCount, inputBlockNum, outputBlockNum, outTxNum, repeatCount uint64, idxStepsAmountInDB float64) {
	ExecStepsInDB.Set(uint64(idxStepsAmountInDB * 100))
	var m runtime.MemStats
	dbg.ReadMemStats(&m)
	sizeEstimate := rs.SizeEstimate()
	currentTime := time.Now()
	interval := currentTime.Sub(p.prevTime)
	speedTx := float64(doneCount-p.prevCount) / (float64(interval) / float64(time.Second))
	//speedBlock := float64(outputBlockNum-p.prevOutputBlockNum) / (float64(interval) / float64(time.Second))
	var repeatRatio float64
	if doneCount > p.prevCount {
		repeatRatio = 100.0 * float64(repeatCount-p.prevRepeatCount) / float64(doneCount-p.prevCount)
	}
	p.logger.Info(fmt.Sprintf("[%s] Transaction replay", p.logPrefix),
		//"workers", workerCount,
		"blk", outputBlockNum,
		//"blk/s", fmt.Sprintf("%.1f", speedBlock),
		"tx/s", fmt.Sprintf("%.1f", speedTx),
		"pipe", fmt.Sprintf("(%d+%d)->%d/%d->%d/%d", in.NewTasksLen(), in.RetriesLen(), rws.ResultChLen(), rws.ResultChCap(), rws.Len(), rws.Limit()),
		"repeatRatio", fmt.Sprintf("%.2f%%", repeatRatio),
		"workers", p.workersCount,
		"buffer", fmt.Sprintf("%s/%s", common.ByteCount(sizeEstimate), common.ByteCount(p.commitThreshold)),
		"idxStepsInDB", fmt.Sprintf("%.2f", idxStepsAmountInDB),
		//"inBlk", inputBlockNum,
		"step", fmt.Sprintf("%.1f", float64(outTxNum)/float64(ethconfig.HistoryV3AggregationStep)),
		"alloc", common.ByteCount(m.Alloc), "sys", common.ByteCount(m.Sys),
	)
	//var txNums []string
	//for _, t := range rws {
	//	txNums = append(txNums, fmt.Sprintf("%d", t.TxNum))
	//}
	//s := strings.Join(txNums, ",")
	//log.Info(fmt.Sprintf("[%s] Transaction replay queue", logPrefix), "txNums", s)

	p.prevTime = currentTime
	p.prevCount = doneCount
	p.prevOutputBlockNum = outputBlockNum
	p.prevRepeatCount = repeatCount
}

/*
ExecV3 - parallel execution. Has many layers of abstractions - each layer does accumulate
state changes (updates) and can "atomically commit all changes to underlying layer of abstraction"

Layers from top to bottom:
- IntraBlockState - used to exec txs. It does store inside all updates of given txn.
Can understan if txn failed or OutOfGas - then revert all changes.
Each parallel-worker hav own IntraBlockState.
IntraBlockState does commit changes to lower-abstraction-level by method `ibs.MakeWriteSet()`

- StateWriterBufferedV3 - txs which executed by parallel workers can conflict with each-other.
This writer does accumulate updates and then send them to conflict-resolution.
Until conflict-resolution succeed - none of execution updates must pass to lower-abstraction-level.
Object TxTask it's just set of small buffers (readset + writeset) for each transaction.
Write to TxTask happends by code like `txTask.ReadLists = rw.stateReader.ReadSet()`.

- TxTask - objects coming from parallel-workers to conflict-resolution goroutine (ApplyLoop and method ReadsValid).
Flush of data to lower-level-of-abstraction is done by method `agg.ApplyState` (method agg.ApplyHistory exists
only for performance - to reduce time of RwLock on state, but by meaning `ApplyState+ApplyHistory` it's 1 method to
flush changes from TxTask to lower-level-of-abstraction).

- StateV3 - it's all updates which are stored in RAM - all parallel workers can see this updates.
Execution of txs always done on Valid version of state (no partial-updates of state).
Flush of updates to lower-level-of-abstractions done by method `StateV3.Flush`.
On this level-of-abstraction also exists StateReaderV3.
IntraBlockState does call StateReaderV3, and StateReaderV3 call StateV3(in-mem-cache) or DB (RoTx).
WAL - also on this level-of-abstraction - agg.ApplyHistory does write updates from TxTask to WAL.
WAL it's like StateV3 just without reading api (can only write there). WAL flush to disk periodically (doesn't need much RAM).

- RoTx - see everything what committed to DB. Commit is done by rwLoop goroutine.
rwloop does:
  - stop all Workers
  - call StateV3.Flush()
  - commit
  - open new RoTx
  - set new RoTx to all Workers
  - start Workersстартует воркеры

When rwLoop has nothing to do - it does Prune, or flush of WAL to RwTx (agg.rotate+agg.Flush)
*/
func ExecV3(ctx context.Context,
	execStage *StageState, u Unwinder, workerCount int, cfg ExecuteBlockCfg, applyTx kv.RwTx,
	parallel bool, logPrefix string,
	maxBlockNum uint64,
	logger log.Logger,
	initialCycle bool,
) error {
	parallel = false // TODO: e35 doesn't support it yet
	batchSize := cfg.batchSize
	chainDb := cfg.db
	blockReader := cfg.blockReader
	agg, engine := cfg.agg, cfg.engine
	chainConfig, genesis := cfg.chainConfig, cfg.genesis

	defer func() {
		if err := recover(); err != nil {
			log.Error("panic", "err", err)
			debug.PrintStack()
			panic(err)
		}
	}()

	useExternalTx := applyTx != nil
	if !useExternalTx && !parallel {
		var err error
		applyTx, err = chainDb.BeginRw(ctx)
		if err != nil {
			return err
		}
		defer func() { // need callback - because tx may be committed
			applyTx.Rollback()
		}()
		//} else {
		//	if blockSnapshots.Cfg().Enabled {
		//defer blockSnapshots.EnableMadvNormal().DisableReadAhead()
		//}
	}

	var block, stageProgress uint64
	var maxTxNum uint64
	outputTxNum := atomic.Uint64{}
	blockComplete := atomic.Bool{}
	blockComplete.Store(true)

	var inputTxNum uint64
	if execStage.BlockNumber > 0 {
		stageProgress = execStage.BlockNumber
		block = execStage.BlockNumber + 1
	} else if !useExternalTx {
		//found, _downloadedBlockNum, err := rawdbv3.TxNums.FindBlockNum(applyTx, agg.EndTxNumMinimax())
		//if err != nil {
		//	return err
		//}
		//if found {
		//	stageProgress = _downloadedBlockNum - 1
		//	block = _downloadedBlockNum - 1
		//}
	}
	if applyTx != nil {
		agg.SetTx(applyTx)
		if dbg.DiscardHistory() {
			defer agg.DiscardHistory().FinishWrites()
		} else {
			defer agg.StartWrites().FinishWrites()
		}

		var err error
		maxTxNum, err = rawdbv3.TxNums.Max(applyTx, maxBlockNum)
		if err != nil {
			return err
		}
		if block > 0 {
			_outputTxNum, err := rawdbv3.TxNums.Max(applyTx, execStage.BlockNumber)
			if err != nil {
				return err
			}
			outputTxNum.Store(_outputTxNum)
			outputTxNum.Add(1)
			inputTxNum = outputTxNum.Load()
		}
	} else {
		if err := chainDb.View(ctx, func(tx kv.Tx) error {
			var err error
			maxTxNum, err = rawdbv3.TxNums.Max(tx, maxBlockNum)
			if err != nil {
				return err
			}
			if block > 0 {
				_outputTxNum, err := rawdbv3.TxNums.Max(tx, execStage.BlockNumber)
				if err != nil {
					return err
				}
				outputTxNum.Store(_outputTxNum)
				outputTxNum.Add(1)
				inputTxNum = outputTxNum.Load()
			}
			return nil
		}); err != nil {
			return err
		}
	}
	agg.SetTxNum(inputTxNum)

	blocksFreezeCfg := cfg.blockReader.FreezingCfg()
	if initialCycle && blocksFreezeCfg.Produce {
		log.Warn(fmt.Sprintf("[snapshots] db has: %s", agg.StepsRangeInDBAsStr(applyTx)))
		//if err := agg.BuildMissedIndices(ctx, 100); err != nil {
		//	return err
		//}
		//agg.BuildOptionalMissedIndicesInBackground(ctx, 100)
<<<<<<< HEAD
		agg.BuildFilesInBackground(outputTxNum.Load())
=======
		//agg.BuildFilesInBackground(outputTxNum.Load())
>>>>>>> 085bb757
	}

	var outputBlockNum = syncMetrics[stages.Execution]
	inputBlockNum := &atomic.Uint64{}
	var count uint64
	var lock sync.RWMutex

	// MA setio
	doms := cfg.agg.SharedDomains(applyTx.(*temporal.Tx).AggCtx())
	defer cfg.agg.CloseSharedDomains()
	rs := state.NewStateV3(doms, logger)
	if execStage.BlockNumber == 0 {
		doms.ClearRam()
	}

	//TODO: owner of `resultCh` is main goroutine, but owner of `retryQueue` is applyLoop.
	// Now rwLoop closing both (because applyLoop we completely restart)
	// Maybe need split channels? Maybe don't exit from ApplyLoop? Maybe current way is also ok?

	// input queue
	in := exec22.NewQueueWithRetry(100_000)
	defer in.Close()

	rwsConsumed := make(chan struct{}, 1)
	defer close(rwsConsumed)

	execWorkers, applyWorker, rws, stopWorkers, waitWorkers := exec3.NewWorkersPool(lock.RLocker(), logger, ctx, parallel, chainDb, rs, in, blockReader, chainConfig, genesis, engine, workerCount+1)
	defer stopWorkers()
	applyWorker.DiscardReadList()

	commitThreshold := batchSize.Bytes()
	progress := NewProgress(block, commitThreshold, workerCount, execStage.LogPrefix(), logger)
	logEvery := time.NewTicker(2 * time.Second)
	defer logEvery.Stop()
	pruneEvery := time.NewTicker(2 * time.Second)
	defer pruneEvery.Stop()

	applyLoopWg := sync.WaitGroup{} // to wait for finishing of applyLoop after applyCtx cancel
	defer applyLoopWg.Wait()

	applyLoopInner := func(ctx context.Context) error {
		tx, err := chainDb.BeginRo(ctx)
		if err != nil {
			return err
		}
		defer tx.Rollback()

		applyWorker.ResetTx(tx)

		var lastBlockNum uint64

		for outputTxNum.Load() <= maxTxNum {
			if err := rws.Drain(ctx); err != nil {
				return err
			}

			processedTxNum, conflicts, triggers, processedBlockNum, stoppedAtBlockEnd, err := processResultQueue(in, rws, outputTxNum.Load(), rs, agg, tx, rwsConsumed, applyWorker, true, false)
			if err != nil {
				return err
			}

			ExecRepeats.Add(conflicts)
			ExecTriggers.Add(triggers)
			if processedBlockNum > lastBlockNum {
				outputBlockNum.Set(processedBlockNum)
				lastBlockNum = processedBlockNum
			}
			if processedTxNum > 0 {
				outputTxNum.Store(processedTxNum)
				blockComplete.Store(stoppedAtBlockEnd)
			}

		}
		return nil
	}
	applyLoop := func(ctx context.Context, errCh chan error) {
		defer applyLoopWg.Done()
		defer func() {
			if rec := recover(); rec != nil {
				log.Warn("[dbg] apply loop panic", "rec", rec)
			}
			log.Warn("[dbg] apply loop exit")
		}()
		if err := applyLoopInner(ctx); err != nil {
			if !errors.Is(err, context.Canceled) {
				errCh <- err
			}
		}
	}

	var rwLoopErrCh chan error

	var rwLoopG *errgroup.Group
	if parallel {
		// `rwLoop` lives longer than `applyLoop`
		rwLoop := func(ctx context.Context) error {
			tx, err := chainDb.BeginRw(ctx)
			if err != nil {
				return err
			}
			defer tx.Rollback()

			agg.SetTx(tx)
			if dbg.DiscardHistory() {
				defer agg.DiscardHistory().FinishWrites()
			} else {
				defer agg.StartWrites().FinishWrites()
			}

			defer applyLoopWg.Wait()
			applyCtx, cancelApplyCtx := context.WithCancel(ctx)
			defer cancelApplyCtx()
			applyLoopWg.Add(1)
			go applyLoop(applyCtx, rwLoopErrCh)
			for outputTxNum.Load() <= maxTxNum {
				select {
				case <-ctx.Done():
					return ctx.Err()

				case <-logEvery.C:
					stepsInDB := rawdbhelpers.IdxStepsCountV3(tx)
					progress.Log(rs, in, rws, rs.DoneCount(), inputBlockNum.Load(), outputBlockNum.Get(), outputTxNum.Load(), ExecRepeats.Get(), stepsInDB)
					if agg.HasBackgroundFilesBuild() {
						logger.Info(fmt.Sprintf("[%s] Background files build", logPrefix), "progress", agg.BackgroundProgress())
					}
				case <-pruneEvery.C:
					if rs.SizeEstimate() < commitThreshold {
						if tx.(*temporal.Tx).AggCtx().CanPrune(tx) {
							if err = agg.Prune(ctx, 10); err != nil { // prune part of retired data, before commit
								return err
							}
						} else {
							if err = agg.Flush(ctx, tx); err != nil {
								return err
							}
						}
						break
					}

					cancelApplyCtx()
					applyLoopWg.Wait()

					var t0, t1, t2, t3, t4 time.Duration
					commitStart := time.Now()
					logger.Info("Committing...", "blockComplete.Load()", blockComplete.Load())
					if err := func() error {
						//Drain results (and process) channel because read sets do not carry over
						for !blockComplete.Load() {
							rws.DrainNonBlocking()
							applyWorker.ResetTx(tx)

							processedTxNum, conflicts, triggers, processedBlockNum, stoppedAtBlockEnd, err := processResultQueue(in, rws, outputTxNum.Load(), rs, agg, tx, nil, applyWorker, false, true)
							if err != nil {
								return err
							}

							ExecRepeats.Add(conflicts)
							ExecTriggers.Add(triggers)
							if processedBlockNum > 0 {
								outputBlockNum.Set(processedBlockNum)
							}
							if processedTxNum > 0 {
								outputTxNum.Store(processedTxNum)
								blockComplete.Store(stoppedAtBlockEnd)
							}
						}
						t0 = time.Since(commitStart)
						lock.Lock() // This is to prevent workers from starting work on any new txTask
						defer lock.Unlock()

						select {
						case rwsConsumed <- struct{}{}:
						default:
						}

						// Drain results channel because read sets do not carry over
						rws.DropResults(func(txTask *exec22.TxTask) {
							rs.ReTry(txTask, in)
						})

						//lastTxNumInDb, _ := rawdbv3.TxNums.Max(tx, outputBlockNum.Get())
						//if lastTxNumInDb != outputTxNum.Load()-1 {
						//	panic(fmt.Sprintf("assert: %d != %d", lastTxNumInDb, outputTxNum.Load()))
						//}

						t1 = time.Since(commitStart)
						tt := time.Now()
						t2 = time.Since(tt)
						tt = time.Now()

						if err := agg.Flush(ctx, tx); err != nil {
							return err
						}
						t3 = time.Since(tt)

						if err = execStage.Update(tx, outputBlockNum.Get()); err != nil {
							return err
						}

						tx.CollectMetrics()
						tt = time.Now()
						if err = tx.Commit(); err != nil {
							return err
						}
						t4 = time.Since(tt)
						for i := 0; i < len(execWorkers); i++ {
							execWorkers[i].ResetTx(nil)
						}

						return nil
					}(); err != nil {
						return err
					}
					if tx, err = chainDb.BeginRw(ctx); err != nil {
						return err
					}
					defer tx.Rollback()
					agg.SetTx(tx)

					applyCtx, cancelApplyCtx = context.WithCancel(ctx)
					defer cancelApplyCtx()
					applyLoopWg.Add(1)
					go applyLoop(applyCtx, rwLoopErrCh)

					logger.Info("Committed", "time", time.Since(commitStart), "drain", t0, "drain_and_lock", t1, "rs.flush", t2, "agg.flush", t3, "tx.commit", t4)
				}
			}
			if err = agg.Flush(ctx, tx); err != nil {
				return err
			}
			if err = execStage.Update(tx, outputBlockNum.Get()); err != nil {
				return err
			}
			if err = tx.Commit(); err != nil {
				return err
			}
			return nil
		}

		rwLoopCtx, rwLoopCtxCancel := context.WithCancel(ctx)
		defer rwLoopCtxCancel()
		rwLoopG, rwLoopCtx = errgroup.WithContext(rwLoopCtx)
		defer rwLoopG.Wait()
		rwLoopG.Go(func() error {
			defer rws.Close()
			defer in.Close()
			defer applyLoopWg.Wait()
			defer func() {
				log.Warn("[dbg] rwloop exit")
			}()
			return rwLoop(rwLoopCtx)
		})
	}

	if block < cfg.blockReader.FrozenBlocks() {
		defer agg.KeepStepsInDB(0).KeepStepsInDB(1)
	}

	getHeaderFunc := func(hash common.Hash, number uint64) (h *types.Header) {
		var err error
		if parallel {
			if err = chainDb.View(ctx, func(tx kv.Tx) error {
				h, err = blockReader.Header(ctx, tx, hash, number)
				if err != nil {
					return err
				}
				return nil
			}); err != nil {
				panic(err)
			}
			return h
		} else {
			h, err = blockReader.Header(ctx, applyTx, hash, number)
			if err != nil {
				panic(err)
			}
			return h
		}
	}
	if !parallel {
		applyWorker.ResetTx(applyTx)
		doms.SetTx(applyTx)
	}

	slowDownLimit := time.NewTicker(time.Second)
	defer slowDownLimit.Stop()

	stateStream := !initialCycle && cfg.stateStream && maxBlockNum-block < stateStreamLimit

	var readAhead chan uint64
	if !parallel {
		// snapshots are often stored on chaper drives. don't expect low-read-latency and manually read-ahead.
		// can't use OS-level ReadAhead - because Data >> RAM
		// it also warmsup state a bit - by touching senders/coninbase accounts and code
		var clean func()
		readAhead, clean = blocksReadAhead(ctx, &cfg, 4, true)
		defer clean()
	}

	var b *types.Block
	var blockNum uint64
	var err error
Loop:
	for blockNum = block; blockNum <= maxBlockNum; blockNum++ {
		if !parallel {
			select {
			case readAhead <- blockNum:
			default:
			}
		}

		inputBlockNum.Store(blockNum)
		doms.SetBlockNum(blockNum)

		b, err = blockWithSenders(chainDb, applyTx, blockReader, blockNum)
		if err != nil {
			return err
		}
		if b == nil {
			// TODO: panic here and see that overall process deadlock
			return fmt.Errorf("nil block %d", blockNum)
		}
		txs := b.Transactions()
		header := b.HeaderNoCopy()
		skipAnalysis := core.SkipAnalysis(chainConfig, blockNum)
		signer := *types.MakeSigner(chainConfig, blockNum, header.Time)

		f := core.GetHashFn(header, getHeaderFunc)
		getHashFnMute := &sync.Mutex{}
		getHashFn := func(n uint64) common.Hash {
			getHashFnMute.Lock()
			defer getHashFnMute.Unlock()
			return f(n)
		}
		blockContext := core.NewEVMBlockContext(header, getHashFn, engine, nil /* author */)

		if parallel {
			select {
			case err := <-rwLoopErrCh:
				if err != nil {
					return err
				}
			case <-ctx.Done():
				return ctx.Err()
			default:
			}

			func() {
				for rws.Len() > rws.Limit() || rs.SizeEstimate() >= commitThreshold {
					select {
					case <-ctx.Done():
						return
					case _, ok := <-rwsConsumed:
						if !ok {
							return
						}
					case <-slowDownLimit.C:
						//logger.Warn("skip", "rws.Len()", rws.Len(), "rws.Limit()", rws.Limit(), "rws.ResultChLen()", rws.ResultChLen())
						//if tt := rws.Dbg(); tt != nil {
						//	log.Warn("fst", "n", tt.TxNum, "in.len()", in.Len(), "out", outputTxNum.Load(), "in.NewTasksLen", in.NewTasksLen())
						//}
						return
					}
				}
			}()
		} else {
			if !initialCycle && stateStream {
				txs, err := blockReader.RawTransactions(context.Background(), applyTx, b.NumberU64(), b.NumberU64())
				if err != nil {
					return err
				}
				cfg.accumulator.StartChange(b.NumberU64(), b.Hash(), txs, false)
			}
		}

		rules := chainConfig.Rules(blockNum, b.Time())
		var gasUsed uint64
		for txIndex := -1; txIndex <= len(txs); txIndex++ {

			// Do not oversend, wait for the result heap to go under certain size
			txTask := &exec22.TxTask{
				BlockNum:        blockNum,
				Header:          header,
				Coinbase:        b.Coinbase(),
				Uncles:          b.Uncles(),
				Rules:           rules,
				Txs:             txs,
				TxNum:           inputTxNum,
				TxIndex:         txIndex,
				BlockHash:       b.Hash(),
				BlockRoot:       b.Root(),
				SkipAnalysis:    skipAnalysis,
				Final:           txIndex == len(txs),
				GetHashFn:       getHashFn,
				EvmBlockContext: blockContext,
				Withdrawals:     b.Withdrawals(),
			}
			if txIndex >= 0 && txIndex < len(txs) {
				txTask.Tx = txs[txIndex]
				txTask.TxAsMessage, err = txTask.Tx.AsMessage(signer, header.BaseFee, txTask.Rules)
				if err != nil {
					return err
				}

				if sender, ok := txs[txIndex].GetSender(); ok {
					txTask.Sender = &sender
				} else {
					sender, err := signer.Sender(txTask.Tx)
					if err != nil {
						return err
					}
					txTask.Sender = &sender
					logger.Warn("[Execution] expensive lazy sender recovery", "blockNum", txTask.BlockNum, "txIdx", txTask.TxIndex)
				}
			}

			if parallel {
				if txTask.TxIndex >= 0 && txTask.TxIndex < len(txs) {
					if ok := rs.RegisterSender(txTask); ok {
						rs.AddWork(ctx, txTask, in)
					}
				} else {
					rs.AddWork(ctx, txTask, in)
				}
			} else {
				count++
				if txTask.Error != nil {
					break Loop
				}
				applyWorker.RunTxTask(txTask)
				if err := func() error {
					if txTask.Error != nil {
						return txTask.Error
					}
					if txTask.Final {
						gasUsed += txTask.UsedGas
						if gasUsed != txTask.Header.GasUsed {
							if txTask.BlockNum > 0 { //Disable check for genesis. Maybe need somehow improve it in future - to satisfy TestExecutionSpec
								return fmt.Errorf("gas used by execution: %d, in header: %d, headerNum=%d, %x", gasUsed, txTask.Header.GasUsed, txTask.Header.Number.Uint64(), txTask.Header.Hash())
							}
						}
						gasUsed = 0
					} else {
						gasUsed += txTask.UsedGas
					}
					return nil
				}(); err != nil {
					if !errors.Is(err, context.Canceled) && !errors.Is(err, common.ErrStopped) {
						logger.Warn(fmt.Sprintf("[%s] Execution failed", logPrefix), "block", blockNum, "hash", header.Hash().String(), "err", err)
						if cfg.hd != nil {
							cfg.hd.ReportBadHeaderPoS(header.Hash(), header.ParentHash)
						}
						if cfg.badBlockHalt {
							return err
						}
					}
					u.UnwindTo(blockNum-1, header.Hash())
					break Loop
				}

				// MA applystate
				if err := rs.ApplyState4(txTask, agg); err != nil {
					return fmt.Errorf("StateV3.ApplyState: %w", err)
				}
				if err := rs.ApplyLogsAndTraces(txTask, agg); err != nil {
					return fmt.Errorf("StateV3.ApplyLogsAndTraces: %w", err)
				}
				ExecTriggers.Add(rs.CommitTxNum(txTask.Sender, txTask.TxNum, in))
				outputTxNum.Add(1)
			}
			stageProgress = blockNum
			inputTxNum++
		}

		if !parallel {
			//if ok, err := checkCommitmentV3(b.HeaderNoCopy(), applyTx, agg, cfg.badBlockHalt, cfg.hd, execStage, maxBlockNum, logger, u); err != nil {
			//	return err
			//} else if !ok {
			//	break Loop
			//}

			outputBlockNum.Set(blockNum)
			select {
			case <-logEvery.C:
				stepsInDB := rawdbhelpers.IdxStepsCountV3(applyTx)
				progress.Log(rs, in, rws, count, inputBlockNum.Load(), outputBlockNum.Get(), outputTxNum.Load(), ExecRepeats.Get(), stepsInDB)
				if rs.SizeEstimate() < commitThreshold {
					//if applyTx.(*temporal.Tx).AggCtx().CanPrune(applyTx) {
					//	if err = agg.Prune(ctx, 100); err != nil { // prune part of retired data, before commit
					//		return err
					//	}
					//}
					break
				}

				var t1, t2, t3, t32, t4, t5, t6 time.Duration
				commtitStart := time.Now()
				if err := func() error {
					// prune befor flush, to speedup flush
					tt := time.Now()
					if applyTx.(*temporal.Tx).AggCtx().CanPrune(applyTx) {
						if err = agg.Prune(ctx, 100); err != nil { // prune part of retired data, before commit
							return err
						}
					}
					t2 = time.Since(tt)

					tt = time.Now()
					_, err := agg.ComputeCommitment(true, false)
					if err != nil {
						return err
					}
					t1 = time.Since(tt)

					tt = time.Now()
					doms.ClearRam()
					if err := agg.Flush(ctx, applyTx); err != nil {
						return err
					}
					t3 = time.Since(tt)

					if err = execStage.Update(applyTx, outputBlockNum.Get()); err != nil {
						return err
					}

					tt = time.Now()
					applyTx.CollectMetrics()
					t32 = time.Since(tt)
					if !useExternalTx {
						tt = time.Now()
						if err = applyTx.Commit(); err != nil {
							return err
						}
						doms.SetContext(nil)
						doms.SetTx(nil)

						t4 = time.Since(tt)
						tt = time.Now()
						if blocksFreezeCfg.Produce {
							tt = time.Now()
							agg.BuildFilesInBackground(outputTxNum.Load())
						}
						t5 = time.Since(tt)
						applyTx, err = cfg.db.BeginRw(context.Background())
						if err != nil {
							return err
						}
						agg.StartWrites()
						applyWorker.ResetTx(applyTx)
						agg.SetTx(applyTx)

						doms = agg.SharedDomains(applyTx.(*temporal.Tx).AggCtx())
						doms.SetTx(applyTx)
					}

					return nil
				}(); err != nil {
					return err
				}
				logger.Info("Committed", "time", time.Since(commtitStart),
					"commitment", t1, "prune", t2, "flush", t3, "tx.CollectMetrics", t32, "tx.commit", t4, "aggregate", t5, "prune2", t6)
			default:
			}
		}

		if parallel && blocksFreezeCfg.Produce { // sequential exec - does aggregate right after commit
			agg.BuildFilesInBackground(outputTxNum.Load())
		}
		select {
		case <-ctx.Done():
			return ctx.Err()
		default:
		}
	}

	log.Info("Executed", "blocks", inputBlockNum.Load(), "txs", outputTxNum.Load(), "repeats", ExecRepeats.Get())

	if !dbg.DiscardCommitment() {
		_, err := checkCommitmentV3(b.HeaderNoCopy(), applyTx, agg, cfg.badBlockHalt, cfg.hd, execStage, maxBlockNum, logger, u)
		if err != nil {
			return err
		}
	}
	if parallel {
		logger.Warn("[dbg] all txs sent")
		if err := rwLoopG.Wait(); err != nil {
			return err
		}
		waitWorkers()
	} else {
		if err = agg.Flush(ctx, applyTx); err != nil {
			return err
		}
		if err = execStage.Update(applyTx, stageProgress); err != nil {
			return err
		}
	}

	if parallel && blocksFreezeCfg.Produce {
		agg.BuildFilesInBackground(outputTxNum.Load())
	}
	if !useExternalTx && applyTx != nil {
		if err = applyTx.Commit(); err != nil {
			return err
		}
	}
	return nil
}

// applyTx is required only for debugging
func checkCommitmentV3(header *types.Header, applyTx kv.RwTx, agg *state2.AggregatorV3, badBlockHalt bool, hd headerDownloader, e *StageState, maxBlockNum uint64, logger log.Logger, u Unwinder) (bool, error) {
	if dbg.DiscardCommitment() {
		return true, nil
	}
	rh, err := agg.ComputeCommitment(true, false)
	if err != nil {
		return false, fmt.Errorf("StateV3.Apply: %w", err)
	}
	if bytes.Equal(rh, header.Root.Bytes()) {
		return true, nil
	}
	/* uncomment it when need to debug state-root missmatch
	if err := agg.Flush(context.Background(), applyTx); err != nil {
		panic(err)
	}
	oldAlogNonIncrementalHahs, err := core.CalcHashRootForTests(applyTx, header, true)
	if err != nil {
		panic(err)
	}
	if common.BytesToHash(rh) != oldAlogNonIncrementalHahs {
		log.Error(fmt.Sprintf("block hash mismatch - but new-algorithm hash is bad! (means latest state is correct): %x != %x != %x bn =%d", common.BytesToHash(rh), oldAlogNonIncrementalHahs, header.Root, maxBlockNum))
	} else {
		log.Error(fmt.Sprintf("block hash mismatch - and new-algorithm hash is good! (means latest state is NOT correct): %x == %x != %x bn =%d", common.BytesToHash(rh), oldAlogNonIncrementalHahs, header.Root, maxBlockNum))
	}
	*/
	if badBlockHalt {
		return false, fmt.Errorf("wrong trie root")
	}
	logger.Error(fmt.Sprintf("[%s] Wrong trie root of block %d: %x, expected (from header): %x. Block hash: %x", e.LogPrefix(), header.Number.Uint64(), rh, header.Root.Bytes(), header.Hash()))
	if hd != nil {
		hd.ReportBadHeaderPoS(header.Hash(), header.ParentHash)
	}
	minBlockNum := e.BlockNumber
	if maxBlockNum > minBlockNum {
		unwindTo := (maxBlockNum + minBlockNum) / 2 // Binary search for the correct block, biased to the lower numbers
		//unwindTo := maxBlockNum - 1

		logger.Warn("Unwinding due to incorrect root hash", "to", unwindTo)
		u.UnwindTo(unwindTo, header.Hash())
	}
	return false, nil
}

func blockWithSenders(db kv.RoDB, tx kv.Tx, blockReader services.BlockReader, blockNum uint64) (b *types.Block, err error) {
	if tx == nil {
		tx, err = db.BeginRo(context.Background())
		if err != nil {
			return nil, err
		}
		defer tx.Rollback()
	}
	return blockReader.BlockByNumber(context.Background(), tx, blockNum)
}

func processResultQueue(in *exec22.QueueWithRetry, rws *exec22.ResultsQueue, outputTxNumIn uint64, rs *state.StateV3, agg *state2.AggregatorV3, applyTx kv.Tx, backPressure chan struct{}, applyWorker *exec3.Worker, canRetry, forceStopAtBlockEnd bool) (outputTxNum uint64, conflicts, triggers int, processedBlockNum uint64, stopedAtBlockEnd bool, err error) {
	rwsIt := rws.Iter()
	defer rwsIt.Close()

	var i int
	outputTxNum = outputTxNumIn
	for rwsIt.HasNext(outputTxNum) {
		txTask := rwsIt.PopNext()
		if txTask.Error != nil || !rs.ReadsValid(txTask.ReadLists) {
			conflicts++

			if i > 0 && canRetry {
				//send to re-exex
				rs.ReTry(txTask, in)
				continue
			}

			// resolve first conflict right here: it's faster and conflict-free
			applyWorker.RunTxTask(txTask)
			if txTask.Error != nil {
				return outputTxNum, conflicts, triggers, processedBlockNum, false, txTask.Error
			}
			i++
		}

		if txTask.Final {
			err := rs.ApplyState4(txTask, agg)
			if err != nil {
				return outputTxNum, conflicts, triggers, processedBlockNum, false, fmt.Errorf("StateV3.Apply: %w", err)
			}
			//if !bytes.Equal(rh, txTask.BlockRoot[:]) {
			//	log.Error("block hash mismatch", "rh", hex.EncodeToString(rh), "blockRoot", hex.EncodeToString(txTask.BlockRoot[:]), "bn", txTask.BlockNum, "txn", txTask.TxNum)
			//	return outputTxNum, conflicts, triggers, processedBlockNum, false, fmt.Errorf("block hash mismatch: %x != %x bn =%d, txn= %d", rh, txTask.BlockRoot[:], txTask.BlockNum, txTask.TxNum)
			//}
		}
		triggers += rs.CommitTxNum(txTask.Sender, txTask.TxNum, in)
		outputTxNum++
		if backPressure != nil {
			select {
			case backPressure <- struct{}{}:
			default:
			}
		}
		if err := rs.ApplyLogsAndTraces(txTask, agg); err != nil {
			return outputTxNum, conflicts, triggers, processedBlockNum, false, fmt.Errorf("StateV3.Apply: %w", err)
		}
		fmt.Printf("Applied %d block %d txIndex %d\n", txTask.TxNum, txTask.BlockNum, txTask.TxIndex)
		processedBlockNum = txTask.BlockNum
		stopedAtBlockEnd = txTask.Final
		if forceStopAtBlockEnd && txTask.Final {
			break
		}
	}
	return
}

func reconstituteStep(last bool,
	workerCount int, ctx context.Context, db kv.RwDB, txNum uint64, dirs datadir.Dirs,
	as *libstate.AggregatorStep, chainDb kv.RwDB, blockReader services.FullBlockReader,
	chainConfig *chain.Config, logger log.Logger, genesis *types.Genesis, engine consensus.Engine,
	batchSize datasize.ByteSize, s *StageState, blockNum uint64, total uint64,
) error {
	var startOk, endOk bool
	startTxNum, endTxNum := as.TxNumRange()
	var startBlockNum, endBlockNum uint64 // First block which is not covered by the history snapshot files
	if err := chainDb.View(ctx, func(tx kv.Tx) (err error) {
		startOk, startBlockNum, err = rawdbv3.TxNums.FindBlockNum(tx, startTxNum)
		if err != nil {
			return err
		}
		if startBlockNum > 0 {
			startBlockNum--
			startTxNum, err = rawdbv3.TxNums.Min(tx, startBlockNum)
			if err != nil {
				return err
			}
		}
		endOk, endBlockNum, err = rawdbv3.TxNums.FindBlockNum(tx, endTxNum)
		if err != nil {
			return err
		}
		return nil
	}); err != nil {
		return err
	}
	if !startOk {
		return fmt.Errorf("step startTxNum not found in snapshot blocks: %d", startTxNum)
	}
	if !endOk {
		return fmt.Errorf("step endTxNum not found in snapshot blocks: %d", endTxNum)
	}
	if last {
		endBlockNum = blockNum
	}

	logger.Info(fmt.Sprintf("[%s] Reconstitution", s.LogPrefix()), "startTxNum", startTxNum, "endTxNum", endTxNum, "startBlockNum", startBlockNum, "endBlockNum", endBlockNum)

	var maxTxNum = startTxNum

	scanWorker := exec3.NewScanWorker(txNum, as)

	t := time.Now()
	if err := scanWorker.BitmapAccounts(); err != nil {
		return err
	}
	if time.Since(t) > 5*time.Second {
		logger.Info(fmt.Sprintf("[%s] Scan accounts history", s.LogPrefix()), "took", time.Since(t))
	}

	t = time.Now()
	if err := scanWorker.BitmapStorage(); err != nil {
		return err
	}
	if time.Since(t) > 5*time.Second {
		logger.Info(fmt.Sprintf("[%s] Scan storage history", s.LogPrefix()), "took", time.Since(t))
	}

	t = time.Now()
	if err := scanWorker.BitmapCode(); err != nil {
		return err
	}
	if time.Since(t) > 5*time.Second {
		logger.Info(fmt.Sprintf("[%s] Scan code history", s.LogPrefix()), "took", time.Since(t))
	}
	bitmap := scanWorker.Bitmap()

	logEvery := time.NewTicker(logInterval)
	defer logEvery.Stop()

	logger.Info(fmt.Sprintf("[%s] Ready to replay", s.LogPrefix()), "transactions", bitmap.GetCardinality(), "out of", txNum)
	var lock sync.RWMutex
	reconWorkers := make([]*exec3.ReconWorker, workerCount)
	roTxs := make([]kv.Tx, workerCount)
	chainTxs := make([]kv.Tx, workerCount)
	defer func() {
		for i := 0; i < workerCount; i++ {
			if roTxs[i] != nil {
				roTxs[i].Rollback()
			}
			if chainTxs[i] != nil {
				chainTxs[i].Rollback()
			}
		}
	}()
	for i := 0; i < workerCount; i++ {
		var err error
		if roTxs[i], err = db.BeginRo(ctx); err != nil {
			return err
		}
		if chainTxs[i], err = chainDb.BeginRo(ctx); err != nil {
			return err
		}
	}
	g, reconstWorkersCtx := errgroup.WithContext(ctx)
	defer g.Wait()
	workCh := make(chan *exec22.TxTask, workerCount*4)
	defer func() {
		fmt.Printf("close1\n")
		safeCloseTxTaskCh(workCh)
	}()

	rs := state.NewReconState(workCh)
	prevCount := rs.DoneCount()
	for i := 0; i < workerCount; i++ {
		var localAs *libstate.AggregatorStep
		if i == 0 {
			localAs = as
		} else {
			localAs = as.Clone()
		}
		reconWorkers[i] = exec3.NewReconWorker(lock.RLocker(), reconstWorkersCtx, rs, localAs, blockReader, chainConfig, logger, genesis, engine, chainTxs[i])
		reconWorkers[i].SetTx(roTxs[i])
		reconWorkers[i].SetChainTx(chainTxs[i])
	}

	rollbackCount := uint64(0)

	for i := 0; i < workerCount; i++ {
		i := i
		g.Go(func() error { return reconWorkers[i].Run() })
	}
	commitThreshold := batchSize.Bytes()
	prevRollbackCount := uint64(0)
	prevTime := time.Now()
	reconDone := make(chan struct{}, 1)

	defer close(reconDone)

	commit := func(ctx context.Context) error {
		t := time.Now()
		lock.Lock()
		defer lock.Unlock()
		for i := 0; i < workerCount; i++ {
			roTxs[i].Rollback()
		}
		if err := db.Update(ctx, func(tx kv.RwTx) error {
			if err := rs.Flush(tx); err != nil {
				return err
			}
			return nil
		}); err != nil {
			return err
		}
		for i := 0; i < workerCount; i++ {
			var err error
			if roTxs[i], err = db.BeginRo(ctx); err != nil {
				return err
			}
			reconWorkers[i].SetTx(roTxs[i])
		}
		logger.Info(fmt.Sprintf("[%s] State reconstitution, commit", s.LogPrefix()), "took", time.Since(t))
		return nil
	}
	g.Go(func() error {
		for {
			select {
			case <-reconDone: // success finish path
				return nil
			case <-reconstWorkersCtx.Done(): // force-stop path
				return reconstWorkersCtx.Err()
			case <-logEvery.C:
				var m runtime.MemStats
				dbg.ReadMemStats(&m)
				sizeEstimate := rs.SizeEstimate()
				maxTxNum = rs.MaxTxNum()
				count := rs.DoneCount()
				rollbackCount = rs.RollbackCount()
				currentTime := time.Now()
				interval := currentTime.Sub(prevTime)
				speedTx := float64(count-prevCount) / (float64(interval) / float64(time.Second))
				progress := 100.0 * float64(maxTxNum) / float64(total)
				stepProgress := 100.0 * float64(maxTxNum-startTxNum) / float64(endTxNum-startTxNum)
				var repeatRatio float64
				if count > prevCount {
					repeatRatio = 100.0 * float64(rollbackCount-prevRollbackCount) / float64(count-prevCount)
				}
				prevTime = currentTime
				prevCount = count
				prevRollbackCount = rollbackCount
				logger.Info(fmt.Sprintf("[%s] State reconstitution", s.LogPrefix()), "overall progress", fmt.Sprintf("%.2f%%", progress),
					"step progress", fmt.Sprintf("%.2f%%", stepProgress),
					"tx/s", fmt.Sprintf("%.1f", speedTx), "workCh", fmt.Sprintf("%d/%d", len(workCh), cap(workCh)),
					"repeat ratio", fmt.Sprintf("%.2f%%", repeatRatio), "queue.len", rs.QueueLen(), "blk", syncMetrics[stages.Execution].Get(),
					"buffer", fmt.Sprintf("%s/%s", common.ByteCount(sizeEstimate), common.ByteCount(commitThreshold)),
					"alloc", common.ByteCount(m.Alloc), "sys", common.ByteCount(m.Sys))
				if sizeEstimate >= commitThreshold {
					if err := commit(reconstWorkersCtx); err != nil {
						return err
					}
				}
			}
		}
	})

	var inputTxNum = startTxNum
	var b *types.Block
	var txKey [8]byte
	getHeaderFunc := func(hash common.Hash, number uint64) (h *types.Header) {
		var err error
		if err = chainDb.View(ctx, func(tx kv.Tx) error {
			h, err = blockReader.Header(ctx, tx, hash, number)
			if err != nil {
				return err
			}
			return nil

		}); err != nil {
			panic(err)
		}
		return h
	}

	if err := func() (err error) {
		defer func() {
			close(workCh)
			reconDone <- struct{}{} // Complete logging and committing go-routine
			if waitErr := g.Wait(); waitErr != nil {
				if err == nil {
					err = waitErr
				}
				return
			}
		}()

		for bn := startBlockNum; bn <= endBlockNum; bn++ {
			t = time.Now()
			b, err = blockWithSenders(chainDb, nil, blockReader, bn)
			if err != nil {
				return err
			}
			if b == nil {
				return fmt.Errorf("could not find block %d\n", bn)
			}
			txs := b.Transactions()
			header := b.HeaderNoCopy()
			skipAnalysis := core.SkipAnalysis(chainConfig, bn)
			signer := *types.MakeSigner(chainConfig, bn, header.Time)

			f := core.GetHashFn(header, getHeaderFunc)
			getHashFnMute := &sync.Mutex{}
			getHashFn := func(n uint64) common.Hash {
				getHashFnMute.Lock()
				defer getHashFnMute.Unlock()
				return f(n)
			}
			blockContext := core.NewEVMBlockContext(header, getHashFn, engine, nil /* author */)
			rules := chainConfig.Rules(bn, b.Time())

			for txIndex := -1; txIndex <= len(txs); txIndex++ {
				if bitmap.Contains(inputTxNum) {
					binary.BigEndian.PutUint64(txKey[:], inputTxNum)
					txTask := &exec22.TxTask{
						BlockNum:        bn,
						Header:          header,
						Coinbase:        b.Coinbase(),
						Uncles:          b.Uncles(),
						Rules:           rules,
						TxNum:           inputTxNum,
						Txs:             txs,
						TxIndex:         txIndex,
						BlockHash:       b.Hash(),
						SkipAnalysis:    skipAnalysis,
						Final:           txIndex == len(txs),
						GetHashFn:       getHashFn,
						EvmBlockContext: blockContext,
						Withdrawals:     b.Withdrawals(),
					}
					if txIndex >= 0 && txIndex < len(txs) {
						txTask.Tx = txs[txIndex]
						txTask.TxAsMessage, err = txTask.Tx.AsMessage(signer, header.BaseFee, txTask.Rules)
						if err != nil {
							return err
						}
						if sender, ok := txs[txIndex].GetSender(); ok {
							txTask.Sender = &sender
						}
					} else {
						txTask.Txs = txs
					}

					select {
					case workCh <- txTask:
					case <-reconstWorkersCtx.Done():
						// if ctx canceled, then maybe it's because of error in errgroup
						//
						// errgroup doesn't play with pattern where some 1 goroutine-producer is outside of errgroup
						// but RwTx doesn't allow move between goroutines
						return g.Wait()
					}
				}
				inputTxNum++
			}

			syncMetrics[stages.Execution].Set(bn)
		}
		return err
	}(); err != nil {
		return err
	}

	for i := 0; i < workerCount; i++ {
		roTxs[i].Rollback()
	}
	if err := db.Update(ctx, func(tx kv.RwTx) error {
		if err := rs.Flush(tx); err != nil {
			return err
		}
		return nil
	}); err != nil {
		return err
	}

	plainStateCollector := etl.NewCollector(fmt.Sprintf("%s recon plainState", s.LogPrefix()), dirs.Tmp, etl.NewSortableBuffer(etl.BufferOptimalSize), logger)
	defer plainStateCollector.Close()
	codeCollector := etl.NewCollector(fmt.Sprintf("%s recon code", s.LogPrefix()), dirs.Tmp, etl.NewOldestEntryBuffer(etl.BufferOptimalSize), logger)
	defer codeCollector.Close()
	plainContractCollector := etl.NewCollector(fmt.Sprintf("%s recon plainContract", s.LogPrefix()), dirs.Tmp, etl.NewSortableBuffer(etl.BufferOptimalSize), logger)
	defer plainContractCollector.Close()
	var transposedKey []byte

	if err := db.View(ctx, func(roTx kv.Tx) error {
		clear := kv.ReadAhead(ctx, db, &atomic.Bool{}, kv.PlainStateR, nil, math.MaxUint32)
		defer clear()
		if err := roTx.ForEach(kv.PlainStateR, nil, func(k, v []byte) error {
			transposedKey = append(transposedKey[:0], k[8:]...)
			transposedKey = append(transposedKey, k[:8]...)
			return plainStateCollector.Collect(transposedKey, v)
		}); err != nil {
			return err
		}
		clear2 := kv.ReadAhead(ctx, db, &atomic.Bool{}, kv.PlainStateD, nil, math.MaxUint32)
		defer clear2()
		if err := roTx.ForEach(kv.PlainStateD, nil, func(k, v []byte) error {
			transposedKey = append(transposedKey[:0], v...)
			transposedKey = append(transposedKey, k...)
			return plainStateCollector.Collect(transposedKey, nil)
		}); err != nil {
			return err
		}
		clear3 := kv.ReadAhead(ctx, db, &atomic.Bool{}, kv.CodeR, nil, math.MaxUint32)
		defer clear3()
		if err := roTx.ForEach(kv.CodeR, nil, func(k, v []byte) error {
			transposedKey = append(transposedKey[:0], k[8:]...)
			transposedKey = append(transposedKey, k[:8]...)
			return codeCollector.Collect(transposedKey, v)
		}); err != nil {
			return err
		}
		clear4 := kv.ReadAhead(ctx, db, &atomic.Bool{}, kv.CodeD, nil, math.MaxUint32)
		defer clear4()
		if err := roTx.ForEach(kv.CodeD, nil, func(k, v []byte) error {
			transposedKey = append(transposedKey[:0], v...)
			transposedKey = append(transposedKey, k...)
			return codeCollector.Collect(transposedKey, nil)
		}); err != nil {
			return err
		}
		clear5 := kv.ReadAhead(ctx, db, &atomic.Bool{}, kv.PlainContractR, nil, math.MaxUint32)
		defer clear5()
		if err := roTx.ForEach(kv.PlainContractR, nil, func(k, v []byte) error {
			transposedKey = append(transposedKey[:0], k[8:]...)
			transposedKey = append(transposedKey, k[:8]...)
			return plainContractCollector.Collect(transposedKey, v)
		}); err != nil {
			return err
		}
		clear6 := kv.ReadAhead(ctx, db, &atomic.Bool{}, kv.PlainContractD, nil, math.MaxUint32)
		defer clear6()
		if err := roTx.ForEach(kv.PlainContractD, nil, func(k, v []byte) error {
			transposedKey = append(transposedKey[:0], v...)
			transposedKey = append(transposedKey, k...)
			return plainContractCollector.Collect(transposedKey, nil)
		}); err != nil {
			return err
		}
		return nil
	}); err != nil {
		return err
	}
	if err := db.Update(ctx, func(tx kv.RwTx) error {
		if err := tx.ClearBucket(kv.PlainStateR); err != nil {
			return err
		}
		if err := tx.ClearBucket(kv.PlainStateD); err != nil {
			return err
		}
		if err := tx.ClearBucket(kv.CodeR); err != nil {
			return err
		}
		if err := tx.ClearBucket(kv.CodeD); err != nil {
			return err
		}
		if err := tx.ClearBucket(kv.PlainContractR); err != nil {
			return err
		}
		if err := tx.ClearBucket(kv.PlainContractD); err != nil {
			return err
		}
		return nil
	}); err != nil {
		return err
	}
	if err := chainDb.Update(ctx, func(tx kv.RwTx) error {
		var lastKey []byte
		var lastVal []byte
		if err := plainStateCollector.Load(tx, kv.PlainState, func(k, v []byte, table etl.CurrentTableReader, next etl.LoadNextFunc) error {
			if !bytes.Equal(k[:len(k)-8], lastKey) {
				if lastKey != nil {
					if e := next(lastKey, lastKey, lastVal); e != nil {
						return e
					}
				}
				lastKey = append(lastKey[:0], k[:len(k)-8]...)
			}
			if v == nil { // `nil` value means delete, `empty value []byte{}` means empty value
				lastVal = nil
			} else {
				lastVal = append(lastVal[:0], v...)
			}
			return nil
		}, etl.TransformArgs{}); err != nil {
			return err
		}
		plainStateCollector.Close()
		if lastKey != nil {
			if len(lastVal) > 0 {
				if e := tx.Put(kv.PlainState, lastKey, lastVal); e != nil {
					return e
				}
			} else {
				if e := tx.Delete(kv.PlainState, lastKey); e != nil {
					return e
				}
			}
		}
		lastKey = nil
		lastVal = nil
		if err := codeCollector.Load(tx, kv.Code, func(k, v []byte, table etl.CurrentTableReader, next etl.LoadNextFunc) error {
			if !bytes.Equal(k[:len(k)-8], lastKey) {
				if lastKey != nil {
					if e := next(lastKey, lastKey, lastVal); e != nil {
						return e
					}
				}
				lastKey = append(lastKey[:0], k[:len(k)-8]...)
			}
			if v == nil {
				lastVal = nil
			} else {
				lastVal = append(lastVal[:0], v...)
			}
			return nil
		}, etl.TransformArgs{}); err != nil {
			return err
		}
		codeCollector.Close()
		if lastKey != nil {
			if len(lastVal) > 0 {
				if e := tx.Put(kv.Code, lastKey, lastVal); e != nil {
					return e
				}
			} else {
				if e := tx.Delete(kv.Code, lastKey); e != nil {
					return e
				}
			}
		}
		lastKey = nil
		lastVal = nil
		if err := plainContractCollector.Load(tx, kv.PlainContractCode, func(k, v []byte, table etl.CurrentTableReader, next etl.LoadNextFunc) error {
			if !bytes.Equal(k[:len(k)-8], lastKey) {
				if lastKey != nil {
					if e := next(lastKey, lastKey, lastVal); e != nil {
						return e
					}
				}
				lastKey = append(lastKey[:0], k[:len(k)-8]...)
			}
			if v == nil {
				lastVal = nil
			} else {
				lastVal = append(lastVal[:0], v...)
			}
			return nil
		}, etl.TransformArgs{}); err != nil {
			return err
		}
		plainContractCollector.Close()
		if lastKey != nil {
			if len(lastVal) > 0 {
				if e := tx.Put(kv.PlainContractCode, lastKey, lastVal); e != nil {
					return e
				}
			} else {
				if e := tx.Delete(kv.PlainContractCode, lastKey); e != nil {
					return e
				}
			}
		}

		return nil
	}); err != nil {
		return err
	}
	return nil
}

func safeCloseTxTaskCh(ch chan *exec22.TxTask) {
	if ch == nil {
		return
	}
	select {
	case <-ch:
		// Channel was already closed
	default:
		close(ch)
	}
}

func ReconstituteState(ctx context.Context, s *StageState, dirs datadir.Dirs, workerCount int, batchSize datasize.ByteSize, chainDb kv.RwDB,
	blockReader services.FullBlockReader,
	logger log.Logger, agg *state2.AggregatorV3, engine consensus.Engine,
	chainConfig *chain.Config, genesis *types.Genesis) (err error) {
	startTime := time.Now()
	defer agg.EnableMadvNormal().DisableReadAhead()

	// force merge snapshots before reconstitution, to allign domains progress
	// un-finished merge can happen at "kill -9" during merge
	if err := agg.MergeLoop(ctx, estimate.CompressSnapshot.Workers()); err != nil {
		return err
	}

	// Incremental reconstitution, step by step (snapshot range by snapshot range)
	aggSteps, err := agg.MakeSteps()
	if err != nil {
		return err
	}
	if len(aggSteps) == 0 {
		return nil
	}
	lastStep := aggSteps[len(aggSteps)-1]

	var ok bool
	var blockNum uint64 // First block which is not covered by the history snapshot files
	var txNum uint64
	if err := chainDb.View(ctx, func(tx kv.Tx) error {
		_, toTxNum := lastStep.TxNumRange()
		ok, blockNum, err = rawdbv3.TxNums.FindBlockNum(tx, toTxNum)
		if err != nil {
			return err
		}
		if !ok {
			lastBn, lastTn, _ := rawdbv3.TxNums.Last(tx)
			return fmt.Errorf("blockNum for mininmaxTxNum=%d not found. See lastBlockNum=%d,lastTxNum=%d", toTxNum, lastBn, lastTn)
		}
		if blockNum == 0 {
			return fmt.Errorf("not enough transactions in the history data")
		}
		blockNum--
		txNum, err = rawdbv3.TxNums.Max(tx, blockNum)
		if err != nil {
			return err
		}
		txNum++
		return nil
	}); err != nil {
		return err
	}

	logger.Info(fmt.Sprintf("[%s] Blocks execution, reconstitution", s.LogPrefix()), "fromBlock", s.BlockNumber, "toBlock", blockNum, "toTxNum", txNum)

	reconDbPath := filepath.Join(dirs.DataDir, "recondb")
	dir.Recreate(reconDbPath)
	db, err := kv2.NewMDBX(log.New()).Path(reconDbPath).
		Flags(func(u uint) uint {
			return mdbx.UtterlyNoSync | mdbx.NoMetaSync | mdbx.NoMemInit | mdbx.LifoReclaim | mdbx.WriteMap
		}).
		PageSize(uint64(8 * datasize.KB)).
		WithTableCfg(func(defaultBuckets kv.TableCfg) kv.TableCfg { return kv.ReconTablesCfg }).
		Open()
	if err != nil {
		return err
	}
	defer db.Close()
	defer os.RemoveAll(reconDbPath)

	for step, as := range aggSteps {
		logger.Info("Step of incremental reconstitution", "step", step+1, "out of", len(aggSteps), "workers", workerCount)
		if err := reconstituteStep(step+1 == len(aggSteps), workerCount, ctx, db,
			txNum, dirs, as, chainDb, blockReader, chainConfig, logger, genesis,
			engine, batchSize, s, blockNum, txNum,
		); err != nil {
			return err
		}
	}
	db.Close()
	plainStateCollector := etl.NewCollector(fmt.Sprintf("%s recon plainState", s.LogPrefix()), dirs.Tmp, etl.NewSortableBuffer(etl.BufferOptimalSize), logger)
	defer plainStateCollector.Close()
	codeCollector := etl.NewCollector(fmt.Sprintf("%s recon code", s.LogPrefix()), dirs.Tmp, etl.NewOldestEntryBuffer(etl.BufferOptimalSize), logger)
	defer codeCollector.Close()
	plainContractCollector := etl.NewCollector(fmt.Sprintf("%s recon plainContract", s.LogPrefix()), dirs.Tmp, etl.NewSortableBuffer(etl.BufferOptimalSize), logger)
	defer plainContractCollector.Close()

	fillWorker := exec3.NewFillWorker(txNum, aggSteps[len(aggSteps)-1])
	t := time.Now()
	if err := fillWorker.FillAccounts(plainStateCollector); err != nil {
		return err
	}
	if time.Since(t) > 5*time.Second {
		logger.Info(fmt.Sprintf("[%s] Filled accounts", s.LogPrefix()), "took", time.Since(t))
	}
	t = time.Now()
	if err := fillWorker.FillStorage(plainStateCollector); err != nil {
		return err
	}
	if time.Since(t) > 5*time.Second {
		logger.Info(fmt.Sprintf("[%s] Filled storage", s.LogPrefix()), "took", time.Since(t))
	}
	t = time.Now()
	if err := fillWorker.FillCode(codeCollector, plainContractCollector); err != nil {
		return err
	}
	if time.Since(t) > 5*time.Second {
		logger.Info(fmt.Sprintf("[%s] Filled code", s.LogPrefix()), "took", time.Since(t))
	}

	// Load all collections into the main collector
	if err = chainDb.Update(ctx, func(tx kv.RwTx) error {
		if err = plainStateCollector.Load(tx, kv.PlainState, etl.IdentityLoadFunc, etl.TransformArgs{}); err != nil {
			return err
		}
		plainStateCollector.Close()
		if err = codeCollector.Load(tx, kv.Code, etl.IdentityLoadFunc, etl.TransformArgs{}); err != nil {
			return err
		}
		codeCollector.Close()
		if err = plainContractCollector.Load(tx, kv.PlainContractCode, etl.IdentityLoadFunc, etl.TransformArgs{}); err != nil {
			return err
		}
		plainContractCollector.Close()
		if err := s.Update(tx, blockNum); err != nil {
			return err
		}
		s.BlockNumber = blockNum
		return nil
	}); err != nil {
		return err
	}
	logger.Info(fmt.Sprintf("[%s] Reconstitution done", s.LogPrefix()), "in", time.Since(startTime))
	return nil
}<|MERGE_RESOLUTION|>--- conflicted
+++ resolved
@@ -257,11 +257,7 @@
 		//	return err
 		//}
 		//agg.BuildOptionalMissedIndicesInBackground(ctx, 100)
-<<<<<<< HEAD
 		agg.BuildFilesInBackground(outputTxNum.Load())
-=======
-		//agg.BuildFilesInBackground(outputTxNum.Load())
->>>>>>> 085bb757
 	}
 
 	var outputBlockNum = syncMetrics[stages.Execution]
