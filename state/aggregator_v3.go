/*
   Copyright 2022 Erigon contributors

   Licensed under the Apache License, Version 2.0 (the "License");
   you may not use this file except in compliance with the License.
   You may obtain a copy of the License at

       http://www.apache.org/licenses/LICENSE-2.0

   Unless required by applicable law or agreed to in writing, software
   distributed under the License is distributed on an "AS IS" BASIS,
   WITHOUT WARRANTIES OR CONDITIONS OF ANY KIND, either express or implied.
   See the License for the specific language governing permissions and
   limitations under the License.
*/

package state

import (
	"context"
	"encoding/binary"
	"errors"
	"fmt"
	math2 "math"
	"runtime"
	"strings"
	"sync"
	"sync/atomic"
	"time"

	"github.com/RoaringBitmap/roaring/roaring64"
	"github.com/ledgerwatch/log/v3"

	"golang.org/x/sync/errgroup"

	"github.com/ledgerwatch/erigon-lib/commitment"
	common2 "github.com/ledgerwatch/erigon-lib/common"
	"github.com/ledgerwatch/erigon-lib/common/background"
	"github.com/ledgerwatch/erigon-lib/common/cmp"
	"github.com/ledgerwatch/erigon-lib/common/dbg"
	"github.com/ledgerwatch/erigon-lib/common/length"
	"github.com/ledgerwatch/erigon-lib/kv"
	"github.com/ledgerwatch/erigon-lib/kv/bitmapdb"
	"github.com/ledgerwatch/erigon-lib/kv/iter"
	"github.com/ledgerwatch/erigon-lib/kv/order"
)

type AggregatorV3 struct {
	rwTx             kv.RwTx
	db               kv.RoDB
	domains          *SharedDomains
	accounts         *Domain
	storage          *Domain
	code             *Domain
	commitment       *DomainCommitted
	tracesTo         *InvertedIndex
	logAddrs         *InvertedIndex
	logTopics        *InvertedIndex
	tracesFrom       *InvertedIndex
	backgroundResult *BackgroundResult
	logPrefix        string
	dir              string
	tmpdir           string
	txNum            atomic.Uint64
	aggregationStep  uint64
	keepInDB         uint64

	minimaxTxNumInFiles atomic.Uint64

	filesMutationLock sync.Mutex

	// To keep DB small - need move data to small files ASAP.
	// It means goroutine which creating small files - can't be locked by merge or indexing.
	buildingFiles           atomic.Bool
	mergeingFiles           atomic.Bool
	buildingOptionalIndices atomic.Bool

	//warmupWorking          atomic.Bool
	ctx       context.Context
	ctxCancel context.CancelFunc

	needSaveFilesListInDB atomic.Bool
	wg                    sync.WaitGroup

	onFreeze OnFreezeFunc
	walLock  sync.RWMutex // TODO transfer it to the shareddomain

	ps *background.ProgressSet

	// next fields are set only if agg.doTraceCtx is true. can enable by env: TRACE_AGG=true
	leakDetector *dbg.LeakDetector
	logger       log.Logger
}

type OnFreezeFunc func(frozenFileNames []string)

func NewAggregatorV3(ctx context.Context, dir, tmpdir string, aggregationStep uint64, db kv.RoDB, logger log.Logger) (*AggregatorV3, error) {
	ctx, ctxCancel := context.WithCancel(ctx)
	a := &AggregatorV3{
		ctx:              ctx,
		ctxCancel:        ctxCancel,
		onFreeze:         func(frozenFileNames []string) {},
		dir:              dir,
		tmpdir:           tmpdir,
		aggregationStep:  aggregationStep,
		db:               db,
		keepInDB:         2 * aggregationStep,
		leakDetector:     dbg.NewLeakDetector("agg", dbg.SlowTx()),
		ps:               background.NewProgressSet(),
		backgroundResult: &BackgroundResult{},
		logger:           logger,
	}
	var err error
	if a.accounts, err = NewDomain(dir, a.tmpdir, aggregationStep, "accounts", kv.TblAccountKeys, kv.TblAccountVals, kv.TblAccountHistoryKeys, kv.TblAccountHistoryVals, kv.TblAccountIdx, false, true, logger); err != nil {
		return nil, err
	}
	if a.storage, err = NewDomain(dir, a.tmpdir, aggregationStep, "storage", kv.TblStorageKeys, kv.TblStorageVals, kv.TblStorageHistoryKeys, kv.TblStorageHistoryVals, kv.TblStorageIdx, true, true, logger); err != nil {
		return nil, err
	}
	if a.code, err = NewDomain(dir, a.tmpdir, aggregationStep, "code", kv.TblCodeKeys, kv.TblCodeVals, kv.TblCodeHistoryKeys, kv.TblCodeHistoryVals, kv.TblCodeIdx, true, true, logger); err != nil {
		return nil, err
	}
	commitd, err := NewDomain(dir, tmpdir, aggregationStep, "commitment", kv.TblCommitmentKeys, kv.TblCommitmentVals, kv.TblCommitmentHistoryKeys, kv.TblCommitmentHistoryVals, kv.TblCommitmentIdx, true, true, logger)
	if err != nil {
		return nil, err
	}
	a.commitment = NewCommittedDomain(commitd, CommitmentModeUpdate, commitment.VariantHexPatriciaTrie)
	if a.logAddrs, err = NewInvertedIndex(dir, a.tmpdir, aggregationStep, "logaddrs", kv.TblLogAddressKeys, kv.TblLogAddressIdx, false, nil, logger); err != nil {
		return nil, err
	}
	if a.logTopics, err = NewInvertedIndex(dir, a.tmpdir, aggregationStep, "logtopics", kv.TblLogTopicsKeys, kv.TblLogTopicsIdx, false, nil, logger); err != nil {
		return nil, err
	}
	if a.tracesFrom, err = NewInvertedIndex(dir, a.tmpdir, aggregationStep, "tracesfrom", kv.TblTracesFromKeys, kv.TblTracesFromIdx, false, nil, logger); err != nil {
		return nil, err
	}
	if a.tracesTo, err = NewInvertedIndex(dir, a.tmpdir, aggregationStep, "tracesto", kv.TblTracesToKeys, kv.TblTracesToIdx, false, nil, logger); err != nil {
		return nil, err
	}
	a.recalcMaxTxNum()

	return a, nil
}
func (a *AggregatorV3) OnFreeze(f OnFreezeFunc) { a.onFreeze = f }

func (a *AggregatorV3) OpenFolder() error {
	a.filesMutationLock.Lock()
	defer a.filesMutationLock.Unlock()
	var err error
	if err = a.accounts.OpenFolder(); err != nil {
		return fmt.Errorf("OpenFolder: %w", err)
	}
	if err = a.storage.OpenFolder(); err != nil {
		return fmt.Errorf("OpenFolder: %w", err)
	}
	if err = a.code.OpenFolder(); err != nil {
		return fmt.Errorf("OpenFolder: %w", err)
	}
	if err = a.logAddrs.OpenFolder(); err != nil {
		return fmt.Errorf("OpenFolder: %w", err)
	}
	if err = a.logTopics.OpenFolder(); err != nil {
		return fmt.Errorf("OpenFolder: %w", err)
	}
	if err = a.tracesFrom.OpenFolder(); err != nil {
		return fmt.Errorf("OpenFolder: %w", err)
	}
	if err = a.tracesTo.OpenFolder(); err != nil {
		return fmt.Errorf("OpenFolder: %w", err)
	}
	a.recalcMaxTxNum()
	return nil
}
func (a *AggregatorV3) OpenList(fNames []string) error {
	a.filesMutationLock.Lock()
	defer a.filesMutationLock.Unlock()

	var err error
	if err = a.accounts.OpenList(fNames); err != nil {
		return err
	}
	if err = a.storage.OpenList(fNames); err != nil {
		return err
	}
	if err = a.code.OpenList(fNames); err != nil {
		return err
	}
	if err = a.commitment.OpenList(fNames); err != nil {
		return err
	}
	if err = a.logAddrs.OpenList(fNames); err != nil {
		return err
	}
	if err = a.logTopics.OpenList(fNames); err != nil {
		return err
	}
	if err = a.tracesFrom.OpenList(fNames); err != nil {
		return err
	}
	if err = a.tracesTo.OpenList(fNames); err != nil {
		return err
	}
	a.recalcMaxTxNum()
	return nil
}

func (a *AggregatorV3) Close() {
	a.ctxCancel()
	a.wg.Wait()

	a.filesMutationLock.Lock()
	defer a.filesMutationLock.Unlock()

	a.accounts.Close()
	a.storage.Close()
	a.code.Close()
	a.commitment.Close()
	a.logAddrs.Close()
	a.logTopics.Close()
	a.tracesFrom.Close()
	a.tracesTo.Close()
}

// CleanDir - call it manually on startup of Main application (don't call it from utilities or nother processes)
//   - remove files ignored during opening of aggregator
//   - remove files which marked as deleted but have no readers (usually last reader removing files marked as deleted)
func (a *AggregatorV3) CleanDir() {
	a.accounts.deleteGarbageFiles()
	a.storage.deleteGarbageFiles()
	a.code.deleteGarbageFiles()
	a.logAddrs.deleteGarbageFiles()
	a.logTopics.deleteGarbageFiles()
	a.tracesFrom.deleteGarbageFiles()
	a.tracesTo.deleteGarbageFiles()

	ac := a.MakeContext()
	defer ac.Close()
	ac.a.accounts.cleanAfterFreeze(ac.accounts.frozenTo())
	ac.a.storage.cleanAfterFreeze(ac.storage.frozenTo())
	ac.a.code.cleanAfterFreeze(ac.code.frozenTo())
	ac.a.logAddrs.cleanAfterFreeze(ac.logAddrs.frozenTo())
	ac.a.logTopics.cleanAfterFreeze(ac.logTopics.frozenTo())
	ac.a.tracesFrom.cleanAfterFreeze(ac.tracesFrom.frozenTo())
	ac.a.tracesTo.cleanAfterFreeze(ac.tracesTo.frozenTo())
}

func (a *AggregatorV3) CloseSharedDomains() {
	if a.domains != nil {
		a.domains.Close()
		a.domains = nil
	}
}
func (a *AggregatorV3) SharedDomains() *SharedDomains {
	if a.domains == nil {
		a.domains = NewSharedDomains(a.accounts, a.code, a.storage, a.commitment)
	}
	if a.domains.aggCtx == nil {
		a.domains.aggCtx = a.MakeContext()
	}
	a.domains.roTx = a.rwTx
	return a.domains
}

func (a *AggregatorV3) SetWorkers(i int) {
	a.accounts.compressWorkers = i
	a.storage.compressWorkers = i
	a.code.compressWorkers = i
	a.commitment.compressWorkers = i
	a.logAddrs.compressWorkers = i
	a.logTopics.compressWorkers = i
	a.tracesFrom.compressWorkers = i
	a.tracesTo.compressWorkers = i
}

func (a *AggregatorV3) HasBackgroundFilesBuild() bool { return a.ps.Has() }
func (a *AggregatorV3) BackgroundProgress() string    { return a.ps.String() }

func (a *AggregatorV3) Files() (res []string) {
	a.filesMutationLock.Lock()
	defer a.filesMutationLock.Unlock()

	res = append(res, a.accounts.Files()...)
	res = append(res, a.storage.Files()...)
	res = append(res, a.code.Files()...)
	res = append(res, a.commitment.Files()...)
	res = append(res, a.logAddrs.Files()...)
	res = append(res, a.logTopics.Files()...)
	res = append(res, a.tracesFrom.Files()...)
	res = append(res, a.tracesTo.Files()...)
	return res
}
func (a *AggregatorV3) BuildOptionalMissedIndicesInBackground(ctx context.Context, workers int) {
	if ok := a.buildingOptionalIndices.CompareAndSwap(false, true); !ok {
		return
	}
	a.wg.Add(1)
	go func() {
		defer a.wg.Done()
		defer a.buildingOptionalIndices.Store(false)
		aggCtx := a.MakeContext()
		defer aggCtx.Close()
		if err := aggCtx.BuildOptionalMissedIndices(ctx, workers); err != nil {
			if errors.Is(err, context.Canceled) {
				return
			}
			log.Warn("[snapshots] merge", "err", err)
		}
	}()
}

func (ac *AggregatorV3Context) BuildOptionalMissedIndices(ctx context.Context, workers int) error {
	g, ctx := errgroup.WithContext(ctx)
	g.SetLimit(workers)
	if ac.accounts != nil {
		g.Go(func() error { return ac.accounts.BuildOptionalMissedIndices(ctx) })
	}
	if ac.storage != nil {
		g.Go(func() error { return ac.storage.BuildOptionalMissedIndices(ctx) })
	}
	if ac.code != nil {
		g.Go(func() error { return ac.code.BuildOptionalMissedIndices(ctx) })
	}
	if ac.commitment != nil {
		g.Go(func() error { return ac.commitment.BuildOptionalMissedIndices(ctx) })
	}
	return g.Wait()
}

func (a *AggregatorV3) BuildMissedIndices(ctx context.Context, workers int) error {
	startIndexingTime := time.Now()
	{
		ps := background.NewProgressSet()

		g, ctx := errgroup.WithContext(ctx)
		g.SetLimit(workers)
		go func() {
			logEvery := time.NewTicker(20 * time.Second)
			defer logEvery.Stop()
			for {
				select {
				case <-ctx.Done():
					return
				case <-logEvery.C:
					var m runtime.MemStats
					dbg.ReadMemStats(&m)
					log.Info("[snapshots] Indexing", "progress", ps.String(), "total-indexing-time", time.Since(startIndexingTime).Round(time.Second).String(), "alloc", common2.ByteCount(m.Alloc), "sys", common2.ByteCount(m.Sys))
				}
			}
		}()
		if err := a.accounts.BuildMissedIndices(ctx, g, ps); err != nil {
			return err
		}
		if err := a.storage.BuildMissedIndices(ctx, g, ps); err != nil {
			return err
		}
		if err := a.code.BuildMissedIndices(ctx, g, ps); err != nil {
			return err
		}
		if err := a.commitment.BuildMissedIndices(ctx, g, ps); err != nil {
			return err
		}
		a.logAddrs.BuildMissedIndices(ctx, g, ps)
		a.logTopics.BuildMissedIndices(ctx, g, ps)
		a.tracesFrom.BuildMissedIndices(ctx, g, ps)
		a.tracesTo.BuildMissedIndices(ctx, g, ps)

		if err := g.Wait(); err != nil {
			return err
		}
		if err := a.OpenFolder(); err != nil {
			return err
		}
	}

	ac := a.MakeContext()
	defer ac.Close()
	return ac.BuildOptionalMissedIndices(ctx, workers)
}

func (a *AggregatorV3) SetLogPrefix(v string) { a.logPrefix = v }

func (a *AggregatorV3) SetTx(tx kv.RwTx) {
	a.rwTx = tx
	if a.domains != nil {
		a.domains.SetTx(tx)
	}

	a.accounts.SetTx(tx)
	a.storage.SetTx(tx)
	a.code.SetTx(tx)
	a.commitment.SetTx(tx)
	a.logAddrs.SetTx(tx)
	a.logTopics.SetTx(tx)
	a.tracesFrom.SetTx(tx)
	a.tracesTo.SetTx(tx)
}

func (a *AggregatorV3) GetTxNum() uint64 {
	return a.txNum.Load()
}
func (a *AggregatorV3) SetTxNum(txNum uint64) {
	a.txNum.Store(txNum)
	if a.domains != nil {
		a.domains.SetTxNum(txNum)
	}
	a.accounts.SetTxNum(txNum)
	a.storage.SetTxNum(txNum)
	a.code.SetTxNum(txNum)
	a.commitment.SetTxNum(txNum)
	a.logAddrs.SetTxNum(txNum)
	a.logTopics.SetTxNum(txNum)
	a.tracesFrom.SetTxNum(txNum)
	a.tracesTo.SetTxNum(txNum)
}

type AggV3Collation struct {
	logAddrs   map[string]*roaring64.Bitmap
	logTopics  map[string]*roaring64.Bitmap
	tracesFrom map[string]*roaring64.Bitmap
	tracesTo   map[string]*roaring64.Bitmap
	accounts   Collation
	storage    Collation
	code       Collation
	commitment Collation
}

func (c AggV3Collation) Close() {
	c.accounts.Close()
	c.storage.Close()
	c.code.Close()
	c.commitment.Close()

	for _, b := range c.logAddrs {
		bitmapdb.ReturnToPool64(b)
	}
	for _, b := range c.logTopics {
		bitmapdb.ReturnToPool64(b)
	}
	for _, b := range c.tracesFrom {
		bitmapdb.ReturnToPool64(b)
	}
	for _, b := range c.tracesTo {
		bitmapdb.ReturnToPool64(b)
	}
}

func (a *AggregatorV3) buildFiles(ctx context.Context, step, txFrom, txTo uint64) (AggV3StaticFiles, error) {
	//logEvery := time.NewTicker(60 * time.Second)
	//defer logEvery.Stop()
	//defer func(t time.Time) {
	//	log.Info(fmt.Sprintf("[snapshot] build %d-%d", step, step+1), "took", time.Since(t))
	//}(time.Now())
	var sf AggV3StaticFiles
	var ac AggV3Collation
	closeColl := true
	defer func() {
		if closeColl {
			ac.Close()
		}
	}()
	//var wg sync.WaitGroup
	//wg.Add(8)
	//errCh := make(chan error, 8)
	//go func() {
	//	defer wg.Done()
	var err error
	if err = a.db.View(ctx, func(tx kv.Tx) error {
		ac.accounts, err = a.accounts.collateStream(ctx, step, txFrom, txTo, tx)
		return err
	}); err != nil {
		return sf, err
		//errCh <- err
	}

	if sf.accounts, err = a.accounts.buildFiles(ctx, step, ac.accounts, a.ps); err != nil {
		return sf, err
		//errCh <- err
	}
	//}()
	//
	//go func() {
	//	defer wg.Done()
	//	var err error
	if err = a.db.View(ctx, func(tx kv.Tx) error {
		ac.storage, err = a.storage.collateStream(ctx, step, txFrom, txTo, tx)
		return err
	}); err != nil {
		return sf, err
		//errCh <- err
	}

	if sf.storage, err = a.storage.buildFiles(ctx, step, ac.storage, a.ps); err != nil {
		return sf, err
		//errCh <- err
	}
	//}()
	//go func() {
	//	defer wg.Done()
	//	var err error
	if err = a.db.View(ctx, func(tx kv.Tx) error {
		ac.code, err = a.code.collateStream(ctx, step, txFrom, txTo, tx)
		return err
	}); err != nil {
		return sf, err
		//errCh <- err
	}

	if sf.code, err = a.code.buildFiles(ctx, step, ac.code, a.ps); err != nil {
		return sf, err
		//errCh <- err
	}
	//}()

	if err = a.db.View(ctx, func(tx kv.Tx) error {
		ac.commitment, err = a.commitment.collateStream(ctx, step, txFrom, txTo, tx)
		return err
	}); err != nil {
		return sf, err
	}

	if sf.commitment, err = a.commitment.buildFiles(ctx, step, ac.commitment, a.ps); err != nil {
		return sf, err
	}

	//go func() {
	//	defer wg.Done()
	//	var err error
	if err = a.db.View(ctx, func(tx kv.Tx) error {
		ac.logAddrs, err = a.logAddrs.collate(ctx, txFrom, txTo, tx)
		return err
	}); err != nil {
		return sf, err
		//errCh <- err
	}

	if sf.logAddrs, err = a.logAddrs.buildFiles(ctx, step, ac.logAddrs, a.ps); err != nil {
		return sf, err
		//errCh <- err
	}
	//}()
	//go func() {
	//	defer wg.Done()
	//	var err error
	if err = a.db.View(ctx, func(tx kv.Tx) error {
		ac.logTopics, err = a.logTopics.collate(ctx, txFrom, txTo, tx)
		return err
	}); err != nil {
		return sf, err
		//errCh <- err
	}

	if sf.logTopics, err = a.logTopics.buildFiles(ctx, step, ac.logTopics, a.ps); err != nil {
		return sf, err
		//errCh <- err
	}
	//}()
	//go func() {
	//	defer wg.Done()
	//	var err error
	if err = a.db.View(ctx, func(tx kv.Tx) error {
		ac.tracesFrom, err = a.tracesFrom.collate(ctx, txFrom, txTo, tx)
		return err
	}); err != nil {
		return sf, err
		//errCh <- err
	}

	if sf.tracesFrom, err = a.tracesFrom.buildFiles(ctx, step, ac.tracesFrom, a.ps); err != nil {
		return sf, err
		//errCh <- err
	}
	//}()
	//go func() {
	//	defer wg.Done()
	//	var err error
	if err = a.db.View(ctx, func(tx kv.Tx) error {
		ac.tracesTo, err = a.tracesTo.collate(ctx, txFrom, txTo, tx)
		return err
	}); err != nil {
		return sf, err
		//errCh <- err
	}

	if sf.tracesTo, err = a.tracesTo.buildFiles(ctx, step, ac.tracesTo, a.ps); err != nil {
		return sf, err
		//		errCh <- err
	}
	//}()
	//go func() {
	//	wg.Wait()
	//close(errCh)
	//}()
	//var lastError error
	//for err := range errCh {
	//	if err != nil {
	//		lastError = err
	//	}
	//}
	//if lastError == nil {
	closeColl = false
	//}
	return sf, nil
}

type AggV3StaticFiles struct {
	accounts   StaticFiles
	storage    StaticFiles
	code       StaticFiles
	commitment StaticFiles
	logAddrs   InvertedFiles
	logTopics  InvertedFiles
	tracesFrom InvertedFiles
	tracesTo   InvertedFiles
}

func (sf AggV3StaticFiles) Close() {
	sf.accounts.Close()
	sf.storage.Close()
	sf.code.Close()
	sf.logAddrs.Close()
	sf.logTopics.Close()
	sf.tracesFrom.Close()
	sf.tracesTo.Close()
}

func (a *AggregatorV3) aggregate(ctx context.Context, step uint64) error {
	var (
		logEvery      = time.NewTicker(time.Second * 30)
		wg            sync.WaitGroup
		errCh         = make(chan error, 8)
		txFrom        = step * a.aggregationStep
		txTo          = (step + 1) * a.aggregationStep
		stepStartedAt = time.Now()
	)

	defer logEvery.Stop()

	defer a.needSaveFilesListInDB.Store(true)
	defer a.recalcMaxTxNum()

	for _, d := range []*Domain{a.accounts, a.storage, a.code, a.commitment.Domain} {
		wg.Add(1)

		mxRunningCollations.Inc()
		start := time.Now()
		//roTx, err := a.db.BeginRo(ctx)
		//if err != nil {
		//	return fmt.Errorf("domain collation %q oops: %w", d.filenameBase, err)
		//}
		collation, err := d.collateStream(ctx, step, txFrom, txTo, d.tx)
		if err != nil {
			return fmt.Errorf("domain collation %q has failed: %w", d.filenameBase, err)
		}
		mxRunningCollations.Dec()
		mxCollateTook.UpdateDuration(start)

		mxCollationSize.Set(uint64(collation.valuesComp.Count()))
		mxCollationSizeHist.Set(uint64(collation.historyComp.Count()))

		if err != nil {
			collation.Close()
			return fmt.Errorf("domain collation %q has failed: %w", d.filenameBase, err)
		}

		go func(wg *sync.WaitGroup, d *Domain, collation Collation) {
			defer wg.Done()
			mxRunningMerges.Inc()

			start := time.Now()
			sf, err := d.buildFiles(ctx, step, collation, a.ps)
			collation.Close()

			if err != nil {
				errCh <- err

				sf.Close()
				mxRunningMerges.Dec()
				return
			}

			mxRunningMerges.Dec()

			d.integrateFiles(sf, step*a.aggregationStep, (step+1)*a.aggregationStep)
			d.stats.LastFileBuildingTook = time.Since(start)
		}(&wg, d, collation)

		mxPruneTook.Update(d.stats.LastPruneTook.Seconds())
		mxPruneHistTook.Update(d.stats.LastPruneHistTook.Seconds())
	}

	// indices are built concurrently
	for _, d := range []*InvertedIndex{a.logTopics, a.logAddrs, a.tracesFrom, a.tracesTo} {
		wg.Add(1)

		mxRunningCollations.Inc()
		start := time.Now()
		collation, err := d.collate(ctx, step*a.aggregationStep, (step+1)*a.aggregationStep, d.tx)
		mxRunningCollations.Dec()
		mxCollateTook.UpdateDuration(start)

		if err != nil {
			return fmt.Errorf("index collation %q has failed: %w", d.filenameBase, err)
		}

		go func(wg *sync.WaitGroup, d *InvertedIndex, tx kv.Tx) {
			defer wg.Done()

			mxRunningMerges.Inc()
			start := time.Now()

			sf, err := d.buildFiles(ctx, step, collation, a.ps)
			if err != nil {
				errCh <- err
				sf.Close()
				return
			}

			mxRunningMerges.Dec()
			mxBuildTook.UpdateDuration(start)

			d.integrateFiles(sf, step*a.aggregationStep, (step+1)*a.aggregationStep)

			mxRunningMerges.Inc()
		}(&wg, d, d.tx)
	}

	// when domain files are build and db is pruned, we can merge them
	wg.Add(1)
	go func(wg *sync.WaitGroup) {
		defer wg.Done()

		if err := a.mergeDomainSteps(ctx); err != nil {
			errCh <- err
		}
	}(&wg)

	go func() {
		wg.Wait()
		close(errCh)
	}()

	for err := range errCh {
		log.Warn("domain collate-buildFiles failed", "err", err)
		return fmt.Errorf("domain collate-build failed: %w", err)
	}

	log.Info("[stat] aggregation is finished",
		"range", fmt.Sprintf("%.2fM-%.2fM", float64(txFrom)/10e5, float64(txTo)/10e5),
		"took", time.Since(stepStartedAt))

	//mxStepTook.UpdateDuration(stepStartedAt)

	return nil
}

func (a *AggregatorV3) mergeDomainSteps(ctx context.Context) error {
	mergeStartedAt := time.Now()
	var upmerges int
	for {
		somethingMerged, err := a.mergeLoopStep(ctx, 8)
		if err != nil {
			return err
		}

		if !somethingMerged {
			break
		}
		upmerges++
	}

	if upmerges > 1 {
		log.Info("[stat] aggregation merged", "merge_took", time.Since(mergeStartedAt), "merges_count", upmerges)
	}
	return nil
}

func (a *AggregatorV3) BuildFiles(toTxNum uint64) (err error) {
	txn := a.txNum.Load() + 1
	if txn <= a.minimaxTxNumInFiles.Load()+a.aggregationStep+a.keepInDB { // Leave one step worth in the DB
		return nil
	}
	if _, err = a.ComputeCommitment(true, false); err != nil {
		return err
	}

	a.BuildFilesInBackground(toTxNum)
	if !(a.buildingFiles.Load() || a.mergeingFiles.Load() || a.buildingOptionalIndices.Load()) {
		return nil
	}

	logEvery := time.NewTicker(20 * time.Second)
	defer logEvery.Stop()
Loop:
	for {
		select {
		case <-a.ctx.Done():
			return a.ctx.Err()
		case <-logEvery.C:
			if !(a.buildingFiles.Load() || a.mergeingFiles.Load() || a.buildingOptionalIndices.Load()) {
				break Loop
			}
			if a.HasBackgroundFilesBuild() {
				log.Info("[snapshots] Files build", "progress", a.BackgroundProgress())
			}
		}
	}

	return nil
}

func (a *AggregatorV3) buildFilesInBackground(ctx context.Context, step uint64) (err error) {
	return a.aggregate(ctx, step)
}

func (a *AggregatorV3) FinishTx(rwTx kv.RwTx) (rootHash []byte, err error) {
	txn := a.txNum.Load()
	if a.keepInDB > txn+1 && (txn+1)%a.aggregationStep == 0 {
		return nil, nil
	}

	mxRunningMerges.Inc()
	defer mxRunningMerges.Dec()

	rootHash, err = a.ComputeCommitment(true, false)
	if err != nil {
		return nil, err
	}

	step := txn / a.aggregationStep
	mxStepCurrent.Set(step)

	step -= a.keepInDB / a.aggregationStep

	ctx := context.Background()
	if err := a.Flush(ctx, rwTx); err != nil {
		return nil, err
	}

	if err := a.aggregate(ctx, step); err != nil {
		return nil, err
	}
	return rootHash, nil
}

func (a *AggregatorV3) mergeLoopStep(ctx context.Context, workers int) (somethingDone bool, err error) {
	ac := a.MakeContext() // this need, to ensure we do all operations on files in "transaction-style", maybe we will ensure it on type-level in future
	defer ac.Close()

	closeAll := true
	maxSpan := a.aggregationStep * StepsInBiggestFile
	r := ac.findMergeRange(a.minimaxTxNumInFiles.Load(), maxSpan)
	if !r.any() {
		return false, nil
	}

	outs, err := ac.staticFilesInRange(r)
	defer func() {
		if closeAll {
			outs.Close()
		}
	}()
	if err != nil {
		return false, err
	}

	in, err := ac.mergeFiles(ctx, outs, r, workers)
	if err != nil {
		return true, err
	}
	defer func() {
		if closeAll {
			in.Close()
		}
	}()
	a.integrateMergedFiles(outs, in)
	a.onFreeze(in.FrozenList())
	closeAll = false
	return true, nil
}

func (a *AggregatorV3) MergeLoop(ctx context.Context, workers int) error {
	for {
		somethingMerged, err := a.mergeLoopStep(ctx, workers)
		if err != nil {
			return err
		}
		if !somethingMerged {
			return nil
		}
	}
}

func (a *AggregatorV3) integrateFiles(sf AggV3StaticFiles, txNumFrom, txNumTo uint64) {
	a.filesMutationLock.Lock()
	defer a.filesMutationLock.Unlock()
	defer a.needSaveFilesListInDB.Store(true)
	defer a.recalcMaxTxNum()
	a.accounts.integrateFiles(sf.accounts, txNumFrom, txNumTo)
	a.storage.integrateFiles(sf.storage, txNumFrom, txNumTo)
	a.code.integrateFiles(sf.code, txNumFrom, txNumTo)
	a.commitment.integrateFiles(sf.commitment, txNumFrom, txNumTo)
	a.logAddrs.integrateFiles(sf.logAddrs, txNumFrom, txNumTo)
	a.logTopics.integrateFiles(sf.logTopics, txNumFrom, txNumTo)
	a.tracesFrom.integrateFiles(sf.tracesFrom, txNumFrom, txNumTo)
	a.tracesTo.integrateFiles(sf.tracesTo, txNumFrom, txNumTo)
}

func (a *AggregatorV3) HasNewFrozenFiles() bool {
	return a.needSaveFilesListInDB.CompareAndSwap(true, false)
}

func (a *AggregatorV3) Unwind(ctx context.Context, txUnwindTo uint64) error {
	//TODO: use ETL to avoid OOM (or specialized history-iterator instead of pruneF)
	step := txUnwindTo / a.aggregationStep
	if err := a.domains.Unwind(ctx, a.rwTx, step, txUnwindTo); err != nil {
		return err
	}

	//a.Flush(ctx, a.rwTx)
	logEvery := time.NewTicker(30 * time.Second)
	defer logEvery.Stop()

	if err := a.logAddrs.prune(ctx, txUnwindTo, math2.MaxUint64, math2.MaxUint64, logEvery); err != nil {
		return err
	}
	if err := a.logTopics.prune(ctx, txUnwindTo, math2.MaxUint64, math2.MaxUint64, logEvery); err != nil {
		return err
	}
	if err := a.tracesFrom.prune(ctx, txUnwindTo, math2.MaxUint64, math2.MaxUint64, logEvery); err != nil {
		return err
	}
	if err := a.tracesTo.prune(ctx, txUnwindTo, math2.MaxUint64, math2.MaxUint64, logEvery); err != nil {
		return err
	}

	//bn, txn, err := a.domains.Commitment.SeekCommitment(txUnwindTo - 1)
	//if err != nil {
	//	return err
	//}
	//fmt.Printf("Unwind domains to block %d, txn %d wanted to %d\n", bn, txn, txUnwindTo)

	a.accounts.MakeContext().IteratePrefix(a.rwTx, []byte{}, func(k, v []byte) {
		n, b, _ := DecodeAccountBytes(v)
		fmt.Printf("acc - %x - n=%d b=%d\n", k, n, b.Uint64())
	})
	a.code.MakeContext().IteratePrefix(a.rwTx, []byte{}, func(k, v []byte) {
		fmt.Printf("cod - %x : %x\n", k, v)
	})
	a.storage.MakeContext().IteratePrefix(a.rwTx, []byte{}, func(k, v []byte) {
		fmt.Printf("sto - %x : %x\n", k, v)
	})
	a.commitment.MakeContext().IteratePrefix(a.rwTx, []byte{}, func(k, v []byte) {
		fmt.Printf("com - %x : %x\n", k, v)
	})
	return nil
}

func (a *AggregatorV3) Warmup(ctx context.Context, txFrom, limit uint64) error {
	if a.db == nil {
		return nil
	}
	e, ctx := errgroup.WithContext(ctx)
	e.Go(func() error {
		return a.db.View(ctx, func(tx kv.Tx) error { return a.accounts.warmup(ctx, txFrom, limit, tx) })
	})
	e.Go(func() error {
		return a.db.View(ctx, func(tx kv.Tx) error { return a.storage.warmup(ctx, txFrom, limit, tx) })
	})
	e.Go(func() error {
		return a.db.View(ctx, func(tx kv.Tx) error { return a.code.warmup(ctx, txFrom, limit, tx) })
	})
	e.Go(func() error {
		return a.db.View(ctx, func(tx kv.Tx) error { return a.commitment.warmup(ctx, txFrom, limit, tx) })
	})
	e.Go(func() error {
		return a.db.View(ctx, func(tx kv.Tx) error { return a.logAddrs.warmup(ctx, txFrom, limit, tx) })
	})
	e.Go(func() error {
		return a.db.View(ctx, func(tx kv.Tx) error { return a.logTopics.warmup(ctx, txFrom, limit, tx) })
	})
	e.Go(func() error {
		return a.db.View(ctx, func(tx kv.Tx) error { return a.tracesFrom.warmup(ctx, txFrom, limit, tx) })
	})
	e.Go(func() error {
		return a.db.View(ctx, func(tx kv.Tx) error { return a.tracesTo.warmup(ctx, txFrom, limit, tx) })
	})
	return e.Wait()
}

// StartWrites - pattern: `defer agg.StartWrites().FinishWrites()`
func (a *AggregatorV3) DiscardHistory() *AggregatorV3 {
	a.accounts.DiscardHistory()
	a.storage.DiscardHistory()
	a.code.DiscardHistory()
	a.commitment.DiscardHistory()
	a.logAddrs.DiscardHistory(a.tmpdir)
	a.logTopics.DiscardHistory(a.tmpdir)
	a.tracesFrom.DiscardHistory(a.tmpdir)
	a.tracesTo.DiscardHistory(a.tmpdir)
	return a
}

// StartWrites - pattern: `defer agg.StartWrites().FinishWrites()`
func (a *AggregatorV3) StartWrites() *AggregatorV3 {
	a.walLock.Lock()
	defer a.walLock.Unlock()
	a.accounts.StartWrites()
	a.storage.StartWrites()
	a.code.StartWrites()
	a.commitment.StartWrites()
	a.logAddrs.StartWrites()
	a.logTopics.StartWrites()
	a.tracesFrom.StartWrites()
	a.tracesTo.StartWrites()
	return a
}
func (a *AggregatorV3) StartUnbufferedWrites() *AggregatorV3 {
	a.walLock.Lock()
	defer a.walLock.Unlock()
	a.accounts.StartUnbufferedWrites()
	a.storage.StartUnbufferedWrites()
	a.code.StartUnbufferedWrites()
	a.commitment.StartUnbufferedWrites()
	a.logAddrs.StartUnbufferedWrites()
	a.logTopics.StartUnbufferedWrites()
	a.tracesFrom.StartUnbufferedWrites()
	a.tracesTo.StartUnbufferedWrites()
	return a
}
func (a *AggregatorV3) FinishWrites() {
	a.walLock.Lock()
	defer a.walLock.Unlock()
	a.accounts.FinishWrites()
	a.storage.FinishWrites()
	a.code.FinishWrites()
	a.commitment.FinishWrites()
	a.logAddrs.FinishWrites()
	a.logTopics.FinishWrites()
	a.tracesFrom.FinishWrites()
	a.tracesTo.FinishWrites()
}

type flusher interface {
	Flush(ctx context.Context, tx kv.RwTx) error
}

func (a *AggregatorV3) rotate() []flusher {
	a.walLock.Lock()
	defer a.walLock.Unlock()
	return []flusher{
		a.accounts.Rotate(),
		a.storage.Rotate(),
		a.code.Rotate(),
		a.commitment.Domain.Rotate(),
		a.logAddrs.Rotate(),
		a.logTopics.Rotate(),
		a.tracesFrom.Rotate(),
		a.tracesTo.Rotate(),
	}
}
func (a *AggregatorV3) Flush(ctx context.Context, tx kv.RwTx) error {
	flushers := a.rotate()
	defer func(t time.Time) { log.Debug("[snapshots] history flush", "took", time.Since(t)) }(time.Now())
	for _, f := range flushers {
		if err := f.Flush(ctx, tx); err != nil {
			return err
		}
	}
	return nil
}

func (a *AggregatorV3) CanPrune(tx kv.Tx) bool {
	return a.CanPruneFrom(tx) < a.minimaxTxNumInFiles.Load()
}
func (a *AggregatorV3) CanPruneFrom(tx kv.Tx) uint64 {
	fst, _ := kv.FirstKey(tx, kv.TblTracesToKeys)
	fst2, _ := kv.FirstKey(tx, kv.TblStorageHistoryKeys)
	if len(fst) > 0 && len(fst2) > 0 {
		fstInDb := binary.BigEndian.Uint64(fst)
		fstInDb2 := binary.BigEndian.Uint64(fst2)
		return cmp.Min(fstInDb, fstInDb2)
	}
	return math2.MaxUint64
}

func (a *AggregatorV3) PruneWithTiemout(ctx context.Context, timeout time.Duration) error {
	t := time.Now()
	for a.CanPrune(a.rwTx) && time.Since(t) < timeout {
		if err := a.Prune(ctx, 1_000); err != nil { // prune part of retired data, before commit
			return err
		}
	}
	return nil
}

func (a *AggregatorV3) Prune(ctx context.Context, limit uint64) error {
	//if limit/a.aggregationStep > StepsInBiggestFile {
	//	ctx, cancel := context.WithCancel(ctx)
	//	defer cancel()
	//
	//	a.wg.Add(1)
	//	go func() {
	//		defer a.wg.Done()
	//		_ = a.Warmup(ctx, 0, cmp.Max(a.aggregationStep, limit)) // warmup is asyn and moving faster than data deletion
	//	}()
	//}
	return a.prune(ctx, 0, a.minimaxTxNumInFiles.Load(), limit)
}

func (a *AggregatorV3) prune(ctx context.Context, txFrom, txTo, limit uint64) error {
	logEvery := time.NewTicker(30 * time.Second)
	defer logEvery.Stop()
	step := txTo / a.aggregationStep
	if err := a.accounts.prune(ctx, step, txFrom, txTo, limit, logEvery); err != nil {
		return err
	}
	if err := a.storage.prune(ctx, step, txFrom, txTo, limit, logEvery); err != nil {
		return err
	}
	if err := a.code.prune(ctx, step, txFrom, txTo, limit, logEvery); err != nil {
		return err
	}
	if err := a.commitment.prune(ctx, step, txFrom, txTo, limit, logEvery); err != nil {
		return err
	}
	if err := a.logAddrs.prune(ctx, txFrom, txTo, limit, logEvery); err != nil {
		return err
	}
	if err := a.logTopics.prune(ctx, txFrom, txTo, limit, logEvery); err != nil {
		return err
	}
	if err := a.tracesFrom.prune(ctx, txFrom, txTo, limit, logEvery); err != nil {
		return err
	}
	if err := a.tracesTo.prune(ctx, txFrom, txTo, limit, logEvery); err != nil {
		return err
	}
	return nil
}

func (a *AggregatorV3) LogStats(tx kv.Tx, tx2block func(endTxNumMinimax uint64) uint64) {
	if a.minimaxTxNumInFiles.Load() == 0 {
		return
	}
	histBlockNumProgress := tx2block(a.minimaxTxNumInFiles.Load())
	str := make([]string, 0, a.accounts.InvertedIndex.files.Len())
	a.accounts.InvertedIndex.files.Walk(func(items []*filesItem) bool {
		for _, item := range items {
			bn := tx2block(item.endTxNum)
			str = append(str, fmt.Sprintf("%d=%dK", item.endTxNum/a.aggregationStep, bn/1_000))
		}
		return true
	})

	c, err := tx.CursorDupSort(a.accounts.InvertedIndex.indexTable)
	if err != nil {
		// TODO pass error properly around
		panic(err)
	}
	_, v, err := c.First()
	if err != nil {
		// TODO pass error properly around
		panic(err)
	}
	var firstHistoryIndexBlockInDB uint64
	if len(v) != 0 {
		firstHistoryIndexBlockInDB = tx2block(binary.BigEndian.Uint64(v))
	}

	var m runtime.MemStats
	dbg.ReadMemStats(&m)
	log.Info("[snapshots] History Stat",
		"blocks", fmt.Sprintf("%dk", (histBlockNumProgress+1)/1000),
		"txs", fmt.Sprintf("%dm", a.minimaxTxNumInFiles.Load()/1_000_000),
		"txNum2blockNum", strings.Join(str, ","),
		"first_history_idx_in_db", firstHistoryIndexBlockInDB,
		"alloc", common2.ByteCount(m.Alloc), "sys", common2.ByteCount(m.Sys))
}

func (a *AggregatorV3) EndTxNumMinimax() uint64 { return a.minimaxTxNumInFiles.Load() }
func (a *AggregatorV3) EndTxNumFrozenAndIndexed() uint64 {
	return cmp.Min(
		cmp.Min(
			a.accounts.endIndexedTxNumMinimax(true),
			a.storage.endIndexedTxNumMinimax(true),
		),
		cmp.Min(
			a.code.endIndexedTxNumMinimax(true),
			a.commitment.endIndexedTxNumMinimax(true),
		),
	)
}
func (a *AggregatorV3) recalcMaxTxNum() {
	min := a.accounts.endTxNumMinimax()
	if txNum := a.storage.endTxNumMinimax(); txNum < min {
		min = txNum
	}
	if txNum := a.code.endTxNumMinimax(); txNum < min {
		min = txNum
	}
	if txNum := a.commitment.endTxNumMinimax(); txNum < min {
		min = txNum
	}
	if txNum := a.logAddrs.endTxNumMinimax(); txNum < min {
		min = txNum
	}
	if txNum := a.logTopics.endTxNumMinimax(); txNum < min {
		min = txNum
	}
	if txNum := a.tracesFrom.endTxNumMinimax(); txNum < min {
		min = txNum
	}
	if txNum := a.tracesTo.endTxNumMinimax(); txNum < min {
		min = txNum
	}
	a.minimaxTxNumInFiles.Store(min)
}

type RangesV3 struct {
	accounts             DomainRanges
	storage              DomainRanges
	code                 DomainRanges
	commitment           DomainRanges
	logTopicsStartTxNum  uint64
	logAddrsEndTxNum     uint64
	logAddrsStartTxNum   uint64
	logTopicsEndTxNum    uint64
	tracesFromStartTxNum uint64
	tracesFromEndTxNum   uint64
	tracesToStartTxNum   uint64
	tracesToEndTxNum     uint64
	logAddrs             bool
	logTopics            bool
	tracesFrom           bool
	tracesTo             bool
}

func (r RangesV3) any() bool {
	return r.accounts.any() || r.storage.any() || r.code.any() || r.commitment.any() || r.logAddrs || r.logTopics || r.tracesFrom || r.tracesTo
}

func (ac *AggregatorV3Context) findMergeRange(maxEndTxNum, maxSpan uint64) RangesV3 {
	var r RangesV3
	r.accounts = ac.a.accounts.findMergeRange(maxEndTxNum, maxSpan)
	r.storage = ac.a.storage.findMergeRange(maxEndTxNum, maxSpan)
	r.code = ac.a.code.findMergeRange(maxEndTxNum, maxSpan)
	r.commitment = ac.a.commitment.findMergeRange(maxEndTxNum, maxSpan)
	r.logAddrs, r.logAddrsStartTxNum, r.logAddrsEndTxNum = ac.a.logAddrs.findMergeRange(maxEndTxNum, maxSpan)
	r.logTopics, r.logTopicsStartTxNum, r.logTopicsEndTxNum = ac.a.logTopics.findMergeRange(maxEndTxNum, maxSpan)
	r.tracesFrom, r.tracesFromStartTxNum, r.tracesFromEndTxNum = ac.a.tracesFrom.findMergeRange(maxEndTxNum, maxSpan)
	r.tracesTo, r.tracesToStartTxNum, r.tracesToEndTxNum = ac.a.tracesTo.findMergeRange(maxEndTxNum, maxSpan)
	//log.Info(fmt.Sprintf("findMergeRange(%d, %d)=%+v\n", maxEndTxNum, maxSpan, r))
	return r
}

type SelectedStaticFilesV3 struct {
	accounts       []*filesItem
	accountsIdx    []*filesItem
	accountsHist   []*filesItem
	storage        []*filesItem
	storageIdx     []*filesItem
	storageHist    []*filesItem
	code           []*filesItem
	codeIdx        []*filesItem
	codeHist       []*filesItem
	commitment     []*filesItem
	commitmentIdx  []*filesItem
	commitmentHist []*filesItem
	logTopics      []*filesItem
	tracesTo       []*filesItem
	tracesFrom     []*filesItem
	logAddrs       []*filesItem
	accountsI      int
	storageI       int
	codeI          int
	commitmentI    int
	logAddrsI      int
	logTopicsI     int
	tracesFromI    int
	tracesToI      int
}

func (sf SelectedStaticFilesV3) Close() {
	clist := [...][]*filesItem{
		sf.accounts, sf.accountsIdx, sf.accountsHist,
		sf.storage, sf.storageIdx, sf.accountsHist,
		sf.code, sf.codeIdx, sf.codeHist,
		sf.commitment, sf.commitmentIdx, sf.commitmentHist,
		sf.logAddrs, sf.logTopics, sf.tracesFrom, sf.tracesTo,
	}
	for _, group := range clist {
		for _, item := range group {
			if item != nil {
				if item.decompressor != nil {
					item.decompressor.Close()
				}
				if item.index != nil {
					item.index.Close()
				}
			}
		}
	}
}

func (ac *AggregatorV3Context) staticFilesInRange(r RangesV3) (sf SelectedStaticFilesV3, err error) {
	if r.accounts.any() {
		sf.accounts, sf.accountsIdx, sf.accountsHist, sf.accountsI = ac.accounts.staticFilesInRange(r.accounts)
	}
	if r.storage.any() {
		sf.storage, sf.storageIdx, sf.storageHist, sf.storageI = ac.storage.staticFilesInRange(r.storage)
	}
	if r.code.any() {
		sf.code, sf.codeIdx, sf.codeHist, sf.codeI = ac.code.staticFilesInRange(r.code)
	}
	if r.commitment.any() {
		sf.commitment, sf.commitmentIdx, sf.commitmentHist, sf.commitmentI = ac.commitment.staticFilesInRange(r.commitment)
	}
	if r.logAddrs {
		sf.logAddrs, sf.logAddrsI = ac.logAddrs.staticFilesInRange(r.logAddrsStartTxNum, r.logAddrsEndTxNum)
	}
	if r.logTopics {
		sf.logTopics, sf.logTopicsI = ac.logTopics.staticFilesInRange(r.logTopicsStartTxNum, r.logTopicsEndTxNum)
	}
	if r.tracesFrom {
		sf.tracesFrom, sf.tracesFromI = ac.tracesFrom.staticFilesInRange(r.tracesFromStartTxNum, r.tracesFromEndTxNum)
	}
	if r.tracesTo {
		sf.tracesTo, sf.tracesToI = ac.tracesTo.staticFilesInRange(r.tracesToStartTxNum, r.tracesToEndTxNum)
	}
	return sf, err
}

type MergedFilesV3 struct {
	accounts                      *filesItem
	accountsIdx, accountsHist     *filesItem
	storage                       *filesItem
	storageIdx, storageHist       *filesItem
	code                          *filesItem
	codeIdx, codeHist             *filesItem
	commitment                    *filesItem
	commitmentIdx, commitmentHist *filesItem
	logAddrs                      *filesItem
	logTopics                     *filesItem
	tracesFrom                    *filesItem
	tracesTo                      *filesItem
}

func (mf MergedFilesV3) FrozenList() (frozen []string) {
	if mf.accountsHist != nil && mf.accountsHist.frozen {
		frozen = append(frozen, mf.accountsHist.decompressor.FileName())
	}
	if mf.accountsIdx != nil && mf.accountsIdx.frozen {
		frozen = append(frozen, mf.accountsIdx.decompressor.FileName())
	}

	if mf.storageHist != nil && mf.storageHist.frozen {
		frozen = append(frozen, mf.storageHist.decompressor.FileName())
	}
	if mf.storageIdx != nil && mf.storageIdx.frozen {
		frozen = append(frozen, mf.storageIdx.decompressor.FileName())
	}

	if mf.codeHist != nil && mf.codeHist.frozen {
		frozen = append(frozen, mf.codeHist.decompressor.FileName())
	}
	if mf.codeIdx != nil && mf.codeIdx.frozen {
		frozen = append(frozen, mf.codeIdx.decompressor.FileName())
	}

	if mf.logAddrs != nil && mf.logAddrs.frozen {
		frozen = append(frozen, mf.logAddrs.decompressor.FileName())
	}
	if mf.logTopics != nil && mf.logTopics.frozen {
		frozen = append(frozen, mf.logTopics.decompressor.FileName())
	}
	if mf.tracesFrom != nil && mf.tracesFrom.frozen {
		frozen = append(frozen, mf.tracesFrom.decompressor.FileName())
	}
	if mf.tracesTo != nil && mf.tracesTo.frozen {
		frozen = append(frozen, mf.tracesTo.decompressor.FileName())
	}
	return frozen
}
func (mf MergedFilesV3) Close() {
	clist := [...]*filesItem{
		mf.accounts, mf.accountsIdx, mf.accountsHist,
		mf.storage, mf.storageIdx, mf.storageHist,
		mf.code, mf.codeIdx, mf.codeHist,
		mf.commitment, mf.commitmentIdx, mf.commitmentHist,
		mf.logAddrs, mf.logTopics, mf.tracesFrom, mf.tracesTo,
	}

	for _, item := range clist {
		if item != nil {
			if item.decompressor != nil {
				item.decompressor.Close()
			}
			if item.index != nil {
				item.index.Close()
			}
		}
	}
}

func (ac *AggregatorV3Context) mergeFiles(ctx context.Context, files SelectedStaticFilesV3, r RangesV3, workers int) (MergedFilesV3, error) {
	var mf MergedFilesV3
	g, ctx := errgroup.WithContext(ctx)
	g.SetLimit(workers)
	closeFiles := true
	defer func() {
		if closeFiles {
			mf.Close()
		}
	}()

	var predicates sync.WaitGroup
	if r.accounts.any() {
		predicates.Add(1)

		log.Info(fmt.Sprintf("[snapshots] merge: %d-%d", r.accounts.historyStartTxNum/ac.a.aggregationStep, r.accounts.historyEndTxNum/ac.a.aggregationStep))
		g.Go(func() (err error) {
			mf.accounts, mf.accountsIdx, mf.accountsHist, err = ac.a.accounts.mergeFiles(ctx, files.accounts, files.accountsIdx, files.accountsHist, r.accounts, workers, ac.a.ps)
			predicates.Done()
			return err
		})
	}

	if r.storage.any() {
		predicates.Add(1)
		log.Info(fmt.Sprintf("[snapshots] merge storeage: %d-%d", r.accounts.historyStartTxNum/ac.a.aggregationStep, r.accounts.historyEndTxNum/ac.a.aggregationStep))
		g.Go(func() (err error) {
			mf.storage, mf.storageIdx, mf.storageHist, err = ac.a.storage.mergeFiles(ctx, files.storage, files.storageIdx, files.storageHist, r.storage, workers, ac.a.ps)
			predicates.Done()
			return err
		})
	}
	if r.code.any() {
		g.Go(func() (err error) {
			mf.code, mf.codeIdx, mf.codeHist, err = ac.a.code.mergeFiles(ctx, files.code, files.codeIdx, files.codeHist, r.code, workers, ac.a.ps)
			return err
		})
	}
	if r.commitment.any() {
		predicates.Wait()
		log.Info(fmt.Sprintf("[snapshots] merge commitment: %d-%d", r.accounts.historyStartTxNum/ac.a.aggregationStep, r.accounts.historyEndTxNum/ac.a.aggregationStep))
		g.Go(func() (err error) {
			var v4Files SelectedStaticFiles
			var v4MergedF MergedFiles

			mf.commitment, mf.commitmentIdx, mf.commitmentHist, err = ac.a.commitment.mergeFiles(ctx, v4Files.FillV3(&files), v4MergedF.FillV3(&mf), r.commitment, workers, ac.a.ps)
			return err
		})
	}

	if r.logAddrs {
		g.Go(func() error {
			var err error
			mf.logAddrs, err = ac.a.logAddrs.mergeFiles(ctx, files.logAddrs, r.logAddrsStartTxNum, r.logAddrsEndTxNum, workers, ac.a.ps)
			return err
		})
	}
	if r.logTopics {
		g.Go(func() error {
			var err error
			mf.logTopics, err = ac.a.logTopics.mergeFiles(ctx, files.logTopics, r.logTopicsStartTxNum, r.logTopicsEndTxNum, workers, ac.a.ps)
			return err
		})
	}
	if r.tracesFrom {
		g.Go(func() error {
			var err error
			mf.tracesFrom, err = ac.a.tracesFrom.mergeFiles(ctx, files.tracesFrom, r.tracesFromStartTxNum, r.tracesFromEndTxNum, workers, ac.a.ps)
			return err
		})
	}
	if r.tracesTo {
		g.Go(func() error {
			var err error
			mf.tracesTo, err = ac.a.tracesTo.mergeFiles(ctx, files.tracesTo, r.tracesToStartTxNum, r.tracesToEndTxNum, workers, ac.a.ps)
			return err
		})
	}
	err := g.Wait()
	if err == nil {
		closeFiles = false
	}
	return mf, err
}

func (a *AggregatorV3) integrateMergedFiles(outs SelectedStaticFilesV3, in MergedFilesV3) (frozen []string) {
	a.filesMutationLock.Lock()
	defer a.filesMutationLock.Unlock()
	defer a.needSaveFilesListInDB.Store(true)
	defer a.recalcMaxTxNum()
	a.accounts.integrateMergedFiles(outs.accounts, outs.accountsIdx, outs.accountsHist, in.accounts, in.accountsIdx, in.accountsHist)
	a.storage.integrateMergedFiles(outs.storage, outs.storageIdx, outs.storageHist, in.storage, in.storageIdx, in.storageHist)
	a.code.integrateMergedFiles(outs.code, outs.codeIdx, outs.codeHist, in.code, in.codeIdx, in.codeHist)
	a.commitment.integrateMergedFiles(outs.commitment, outs.commitmentIdx, outs.commitmentHist, in.commitment, in.commitmentIdx, in.commitmentHist)
	a.logAddrs.integrateMergedFiles(outs.logAddrs, in.logAddrs)
	a.logTopics.integrateMergedFiles(outs.logTopics, in.logTopics)
	a.tracesFrom.integrateMergedFiles(outs.tracesFrom, in.tracesFrom)
	a.tracesTo.integrateMergedFiles(outs.tracesTo, in.tracesTo)
	a.cleanAfterNewFreeze(in)
	return frozen
}
func (a *AggregatorV3) cleanAfterNewFreeze(in MergedFilesV3) {
	if in.accounts != nil && in.accounts.frozen {
		a.accounts.cleanAfterFreeze(in.accounts.endTxNum)
	}
	if in.storage != nil && in.storage.frozen {
		a.storage.cleanAfterFreeze(in.storage.endTxNum)
	}
	if in.code != nil && in.code.frozen {
		a.code.cleanAfterFreeze(in.code.endTxNum)
	}
	if in.commitment != nil && in.commitment.frozen {
		a.commitment.cleanAfterFreeze(in.commitment.endTxNum)
	}
	if in.logAddrs != nil && in.logAddrs.frozen {
		a.logAddrs.cleanAfterFreeze(in.logAddrs.endTxNum)
	}
	if in.logTopics != nil && in.logTopics.frozen {
		a.logTopics.cleanAfterFreeze(in.logTopics.endTxNum)
	}
	if in.tracesFrom != nil && in.tracesFrom.frozen {
		a.tracesFrom.cleanAfterFreeze(in.tracesFrom.endTxNum)
	}
	if in.tracesTo != nil && in.tracesTo.frozen {
		a.tracesTo.cleanAfterFreeze(in.tracesTo.endTxNum)
	}
}

// KeepInDB - usually equal to one a.aggregationStep, but when we exec blocks from snapshots
// we can set it to 0, because no re-org on this blocks are possible
func (a *AggregatorV3) KeepInDB(v uint64) { a.keepInDB = v }

func (a *AggregatorV3) AggregateFilesInBackground() {
	if a.domains != nil {
		a.txNum.Store(a.domains.txNum.Load())
	}
	if (a.txNum.Load() + 1) <= a.minimaxTxNumInFiles.Load()+a.aggregationStep+a.keepInDB { // Leave one step worth in the DB
		return
	}

	step := a.minimaxTxNumInFiles.Load() / a.aggregationStep
	if ok := a.buildingFiles.CompareAndSwap(false, true); !ok {
		return
	}
	defer a.buildingFiles.Store(false)

	if _, err := a.ComputeCommitment(true, false); err != nil {
		log.Warn("ComputeCommitment before aggregation has failed", "err", err)
		return
	}

	if ok := a.mergeingFiles.CompareAndSwap(false, true); !ok {
		return
	}
	defer a.mergeingFiles.Store(false)

	if err := a.buildFilesInBackground(a.ctx, step); err != nil {
		if errors.Is(err, context.Canceled) {
			return
		}
		log.Warn("buildFilesInBackground", "err", err)
	}
	if err := a.BuildMissedIndices(a.ctx, 1); err != nil {
		if errors.Is(err, context.Canceled) {
			return
		}
		log.Warn("BuildMissedIndices", "err", err)
	}
}

func (a *AggregatorV3) BuildFilesInBackground(txNum uint64) {
	if (txNum + 1) <= a.minimaxTxNumInFiles.Load()+a.aggregationStep+a.keepInDB { // Leave one step worth in the DB
		return
	}

	if ok := a.buildingFiles.CompareAndSwap(false, true); !ok {
		return
	}

	step := a.minimaxTxNumInFiles.Load() / a.aggregationStep
	toTxNum := (step + 1) * a.aggregationStep
	hasData := false

	a.wg.Add(1)
	go func() {
		defer a.wg.Done()
		defer a.buildingFiles.Store(false)

		// check if db has enough data (maybe we didn't commit them yet)
		lastInDB := lastIdInDB(a.db, a.accounts.keysTable)
		hasData = lastInDB >= toTxNum
		if !hasData {
			return
		}

		if _, err := a.ComputeCommitment(true, false); err != nil {
			log.Warn("ComputeCommitment before aggregation has failed", "err", err)
			return
		}

		// trying to create as much small-step-files as possible:
		// - to reduce amount of small merges
		// - to remove old data from db as early as possible
		// - during files build, may happen commit of new data. on each loop step getting latest id in db
		for step < lastIdInDB(a.db, a.accounts.indexKeysTable)/a.aggregationStep {
			if err := a.buildFilesInBackground(a.ctx, step); err != nil {
				if errors.Is(err, context.Canceled) {
					return
				}
				log.Warn("[snapshots] buildFilesInBackground", "err", err)
				break
			}
			step++
		}

		if ok := a.mergeingFiles.CompareAndSwap(false, true); !ok {
			return
		}
		a.wg.Add(1)
		go func() {
			defer a.wg.Done()
			defer a.mergeingFiles.Store(false)
			if err := a.MergeLoop(a.ctx, 1); err != nil {
				if errors.Is(err, context.Canceled) {
					return
				}
				log.Warn("[snapshots] merge", "err", err)
			}

			a.BuildOptionalMissedIndicesInBackground(a.ctx, 1)
		}()
	}()
}

func (a *AggregatorV3) BatchHistoryWriteStart() *AggregatorV3 {
	a.walLock.RLock()
	return a
}
func (a *AggregatorV3) BatchHistoryWriteEnd() {
	a.walLock.RUnlock()
}

func (a *AggregatorV3) AddAccountPrev(addr []byte, prev []byte) error {
	return a.accounts.AddPrevValue(addr, nil, prev)
}

func (a *AggregatorV3) AddStoragePrev(addr []byte, loc []byte, prev []byte) error {
	return a.storage.AddPrevValue(addr, loc, prev)
}

// AddCodePrev - addr+inc => code
func (a *AggregatorV3) AddCodePrev(addr []byte, prev []byte) error {
	return a.code.AddPrevValue(addr, nil, prev)
}

func (a *AggregatorV3) PutIdx(idx kv.InvertedIdx, key []byte) error {
	switch idx {
	case kv.TblTracesFromIdx:
		return a.tracesFrom.Add(key)
	case kv.TblTracesToIdx:
		return a.tracesTo.Add(key)
	case kv.TblLogAddressIdx:
		return a.logAddrs.Add(key)
	case kv.LogTopicIndex:
		return a.logTopics.Add(key)
	default:
		panic(idx)
	}
}

func (a *AggregatorV3) UpdateAccount(addr []byte, data, prevData []byte) error {
	return a.domains.UpdateAccountData(addr, data, prevData)
	//a.commitment.TouchPlainKey(addr, data, a.commitment.TouchAccount)
	//return a.accounts.PutWithPrev(addr, nil, data, prevData)
}

func (a *AggregatorV3) UpdateCode(addr []byte, code, prevCode []byte) error {
	return a.domains.UpdateAccountCode(addr, code, prevCode)
	//a.commitment.TouchPlainKey(addr, code, a.commitment.TouchCode)
	//if len(code) == 0 {
	//	return a.code.DeleteWithPrev(addr, nil, prevCode)
	//}
	//return a.code.PutWithPrev(addr, nil, code, prevCode)
}

func (a *AggregatorV3) DeleteAccount(addr, prev []byte) error {
	return a.domains.DeleteAccount(addr, prev)
	//a.commitment.TouchPlainKey(addr, nil, a.commitment.TouchAccount)
	//
	//if err := a.accounts.DeleteWithPrev(addr, nil, prev); err != nil {
	//	return err
	//}
	//if err := a.code.Delete(addr, nil); err != nil {
	//	return err
	//}
	//var e error
	//if err := a.storage.defaultDc.IteratePrefix(addr, func(k, v []byte) {
	//	a.commitment.TouchPlainKey(k, nil, a.commitment.TouchStorage)
	//	if e == nil {
	//		e = a.storage.DeleteWithPrev(k, nil, v)
	//	}
	//}); err != nil {
	//	return err
	//}
	//return e
}

func (a *AggregatorV3) UpdateStorage(addr, loc []byte, value, preVal []byte) error {
	return a.domains.WriteAccountStorage(addr, loc, value, preVal)
	//a.commitment.TouchPlainKey(common2.Append(addr, loc), value, a.commitment.TouchStorage)
	//if len(value) == 0 {
	//	return a.storage.DeleteWithPrev(addr, loc, preVal)
	//}
	//return a.storage.PutWithPrev(addr, loc, value, preVal)
}

// ComputeCommitment evaluates commitment for processed state.
// If `saveStateAfter`=true, then trie state will be saved to DB after commitment evaluation.
func (a *AggregatorV3) ComputeCommitment(saveStateAfter, trace bool) (rootHash []byte, err error) {
	// if commitment mode is Disabled, there will be nothing to compute on.
	// TODO: create new SharedDomain with new aggregator Context to compute commitment on most recent committed state.
	//       for now we use only one sharedDomain -> no major difference among contexts.
	//aggCtx := a.MakeContext()
	//defer aggCtx.Close()
	return a.domains.Commit(saveStateAfter, trace)
}

// DisableReadAhead - usage: `defer d.EnableReadAhead().DisableReadAhead()`. Please don't use this funcs without `defer` to avoid leak.
func (a *AggregatorV3) DisableReadAhead() {
	a.accounts.DisableReadAhead()
	a.storage.DisableReadAhead()
	a.code.DisableReadAhead()
	a.commitment.DisableReadAhead()
	a.logAddrs.DisableReadAhead()
	a.logTopics.DisableReadAhead()
	a.tracesFrom.DisableReadAhead()
	a.tracesTo.DisableReadAhead()
}
func (a *AggregatorV3) EnableReadAhead() *AggregatorV3 {
	a.accounts.EnableReadAhead()
	a.storage.EnableReadAhead()
	a.code.EnableReadAhead()
	a.commitment.EnableReadAhead()
	a.logAddrs.EnableReadAhead()
	a.logTopics.EnableReadAhead()
	a.tracesFrom.EnableReadAhead()
	a.tracesTo.EnableReadAhead()
	return a
}
func (a *AggregatorV3) EnableMadvWillNeed() *AggregatorV3 {
	a.accounts.EnableMadvWillNeed()
	a.storage.EnableMadvWillNeed()
	a.code.EnableMadvWillNeed()
	a.commitment.EnableMadvWillNeed()
	a.logAddrs.EnableMadvWillNeed()
	a.logTopics.EnableMadvWillNeed()
	a.tracesFrom.EnableMadvWillNeed()
	a.tracesTo.EnableMadvWillNeed()
	return a
}
func (a *AggregatorV3) EnableMadvNormal() *AggregatorV3 {
	a.accounts.EnableMadvNormalReadAhead()
	a.storage.EnableMadvNormalReadAhead()
	a.code.EnableMadvNormalReadAhead()
	a.commitment.EnableMadvNormalReadAhead()
	a.logAddrs.EnableMadvNormalReadAhead()
	a.logTopics.EnableMadvNormalReadAhead()
	a.tracesFrom.EnableMadvNormalReadAhead()
	a.tracesTo.EnableMadvNormalReadAhead()
	return a
}

<<<<<<< HEAD
// -- range
func (ac *AggregatorV3Context) LogAddrRange(addr []byte, startTxNum, endTxNum int, asc order.By, limit int, tx kv.Tx) (iter.U64, error) {
	return ac.logAddrs.IdxRange(addr, startTxNum, endTxNum, asc, limit, tx)
}

func (ac *AggregatorV3Context) LogTopicRange(topic []byte, startTxNum, endTxNum int, asc order.By, limit int, tx kv.Tx) (iter.U64, error) {
	return ac.logTopics.IdxRange(topic, startTxNum, endTxNum, asc, limit, tx)
}

func (ac *AggregatorV3Context) TraceFromRange(addr []byte, startTxNum, endTxNum int, asc order.By, limit int, tx kv.Tx) (iter.U64, error) {
	return ac.tracesFrom.IdxRange(addr, startTxNum, endTxNum, asc, limit, tx)
}

func (ac *AggregatorV3Context) TraceToRange(addr []byte, startTxNum, endTxNum int, asc order.By, limit int, tx kv.Tx) (iter.U64, error) {
	return ac.tracesTo.IdxRange(addr, startTxNum, endTxNum, asc, limit, tx)
}
func (ac *AggregatorV3Context) AccountHistoryIdxRange(addr []byte, startTxNum, endTxNum int, asc order.By, limit int, tx kv.Tx) (iter.U64, error) {
	return ac.accounts.hc.IdxRange(addr, startTxNum, endTxNum, asc, limit, tx)
}
func (ac *AggregatorV3Context) StorageHistoryIdxRange(addr []byte, startTxNum, endTxNum int, asc order.By, limit int, tx kv.Tx) (iter.U64, error) {
	return ac.storage.hc.IdxRange(addr, startTxNum, endTxNum, asc, limit, tx)
}
func (ac *AggregatorV3Context) CodeHistoryIdxRange(addr []byte, startTxNum, endTxNum int, asc order.By, limit int, tx kv.Tx) (iter.U64, error) {
	return ac.code.hc.IdxRange(addr, startTxNum, endTxNum, asc, limit, tx)
=======
func (ac *AggregatorV3Context) IndexRange(name kv.InvertedIdx, k []byte, fromTs, toTs int, asc order.By, limit int, tx kv.Tx) (timestamps iter.U64, err error) {
	switch name {
	case kv.AccountsHistoryIdx:
		return ac.accounts.IdxRange(k, fromTs, toTs, asc, limit, tx)
	case kv.StorageHistoryIdx:
		return ac.storage.IdxRange(k, fromTs, toTs, asc, limit, tx)
	case kv.CodeHistoryIdx:
		return ac.code.IdxRange(k, fromTs, toTs, asc, limit, tx)
	case kv.LogTopicIdx:
		return ac.logTopics.IdxRange(k, fromTs, toTs, asc, limit, tx)
	case kv.LogAddrIdx:
		return ac.logAddrs.IdxRange(k, fromTs, toTs, asc, limit, tx)
	case kv.TracesFromIdx:
		return ac.tracesFrom.IdxRange(k, fromTs, toTs, asc, limit, tx)
	case kv.TracesToIdx:
		return ac.tracesTo.IdxRange(k, fromTs, toTs, asc, limit, tx)
	default:
		return nil, fmt.Errorf("unexpected history name: %s", name)
	}
>>>>>>> 0610e2e3
}

// -- range end

func (ac *AggregatorV3Context) ReadAccountData(addr []byte, txNum uint64, tx kv.Tx) ([]byte, error) {
	return ac.accounts.GetBeforeTxNum(addr, txNum, tx)
}

func (ac *AggregatorV3Context) ReadAccountDataNoStateWithRecent(addr []byte, txNum uint64, tx kv.Tx) ([]byte, bool, error) {
	return ac.accounts.hc.GetNoStateWithRecent(addr, txNum, tx)
}

func (ac *AggregatorV3Context) ReadAccountDataNoState(addr []byte, txNum uint64) ([]byte, bool, error) {
	return ac.accounts.hc.GetNoState(addr, txNum)
}

func (ac *AggregatorV3Context) ReadAccountStorageNoStateWithRecent(addr []byte, loc []byte, txNum uint64, tx kv.Tx) ([]byte, bool, error) {
	if cap(ac.keyBuf) < len(addr)+len(loc) {
		ac.keyBuf = make([]byte, len(addr)+len(loc))
	} else if len(ac.keyBuf) != len(addr)+len(loc) {
		ac.keyBuf = ac.keyBuf[:len(addr)+len(loc)]
	}
	copy(ac.keyBuf, addr)
	copy(ac.keyBuf[len(addr):], loc)
	return ac.storage.hc.GetNoStateWithRecent(ac.keyBuf, txNum, tx)
}
func (ac *AggregatorV3Context) ReadAccountStorageNoStateWithRecent2(key []byte, txNum uint64, tx kv.Tx) ([]byte, bool, error) {
	return ac.storage.hc.GetNoStateWithRecent(key, txNum, tx)
}

func (ac *AggregatorV3Context) ReadAccountStorage(key []byte, txNum uint64, tx kv.Tx) ([]byte, error) {
	return ac.storage.GetBeforeTxNum(key, txNum, tx)
}

func (ac *AggregatorV3Context) ReadAccountStorageNoState(addr []byte, loc []byte, txNum uint64) ([]byte, bool, error) {
	if cap(ac.keyBuf) < len(addr)+len(loc) {
		ac.keyBuf = make([]byte, len(addr)+len(loc))
	} else if len(ac.keyBuf) != len(addr)+len(loc) {
		ac.keyBuf = ac.keyBuf[:len(addr)+len(loc)]
	}
	copy(ac.keyBuf, addr)
	copy(ac.keyBuf[len(addr):], loc)
	return ac.storage.hc.GetNoState(ac.keyBuf, txNum)
}

func (ac *AggregatorV3Context) ReadAccountCode(addr []byte, txNum uint64, tx kv.Tx) ([]byte, error) {
	return ac.code.GetBeforeTxNum(addr, txNum, tx)
}
func (ac *AggregatorV3Context) ReadAccountCodeNoStateWithRecent(addr []byte, txNum uint64, tx kv.Tx) ([]byte, bool, error) {
	return ac.code.hc.GetNoStateWithRecent(addr, txNum, tx)
}
func (ac *AggregatorV3Context) ReadAccountCodeNoState(addr []byte, txNum uint64) ([]byte, bool, error) {
	return ac.code.hc.GetNoState(addr, txNum)
}

func (ac *AggregatorV3Context) ReadAccountCodeSizeNoStateWithRecent(addr []byte, txNum uint64, tx kv.Tx) (int, bool, error) {
	code, noState, err := ac.code.hc.GetNoStateWithRecent(addr, txNum, tx)
	if err != nil {
		return 0, false, err
	}
	return len(code), noState, nil
}
func (ac *AggregatorV3Context) ReadAccountCodeSizeNoState(addr []byte, txNum uint64) (int, bool, error) {
	code, noState, err := ac.code.hc.GetNoState(addr, txNum)
	if err != nil {
		return 0, false, err
	}
	return len(code), noState, nil
}

func (ac *AggregatorV3Context) AccountHistoryRange(startTxNum, endTxNum int, asc order.By, limit int, tx kv.Tx) (iter.KV, error) {
	return ac.accounts.hc.HistoryRange(startTxNum, endTxNum, asc, limit, tx)
}

func (ac *AggregatorV3Context) StorageHistoryRange(startTxNum, endTxNum int, asc order.By, limit int, tx kv.Tx) (iter.KV, error) {
	return ac.storage.hc.HistoryRange(startTxNum, endTxNum, asc, limit, tx)
}

func (ac *AggregatorV3Context) CodeHistoryRange(startTxNum, endTxNum int, asc order.By, limit int, tx kv.Tx) (iter.KV, error) {
	return ac.code.hc.HistoryRange(startTxNum, endTxNum, asc, limit, tx)
}

func (ac *AggregatorV3Context) AccountHistoricalStateRange(startTxNum uint64, from, to []byte, limit int, tx kv.Tx) (iter.KV, error) {
	return ac.accounts.hc.WalkAsOf(startTxNum, from, to, tx, limit)
}

func (ac *AggregatorV3Context) StorageHistoricalStateRange(startTxNum uint64, from, to []byte, limit int, tx kv.Tx) (iter.KV, error) {
	return ac.storage.hc.WalkAsOf(startTxNum, from, to, tx, limit)
}

func (ac *AggregatorV3Context) CodeHistoricalStateRange(startTxNum uint64, from, to []byte, limit int, tx kv.Tx) (iter.KV, error) {
	return ac.code.hc.WalkAsOf(startTxNum, from, to, tx, limit)
}

type FilesStats22 struct {
}

func (a *AggregatorV3) Stats() FilesStats22 {
	var fs FilesStats22
	return fs
}

func (a *AggregatorV3) Commitment() *History { return a.commitment.History }

type AggregatorV3Context struct {
	a          *AggregatorV3
	accounts   *DomainContext
	storage    *DomainContext
	code       *DomainContext
	commitment *DomainContext
	logAddrs   *InvertedIndexContext
	logTopics  *InvertedIndexContext
	tracesFrom *InvertedIndexContext
	tracesTo   *InvertedIndexContext
	keyBuf     []byte

	id uint64 // set only if TRACE_AGG=true
}

func (a *AggregatorV3) MakeContext() *AggregatorV3Context {
	ac := &AggregatorV3Context{
		a:          a,
		accounts:   a.accounts.MakeContext(),
		storage:    a.storage.MakeContext(),
		code:       a.code.MakeContext(),
		commitment: a.commitment.MakeContext(),
		logAddrs:   a.logAddrs.MakeContext(),
		logTopics:  a.logTopics.MakeContext(),
		tracesFrom: a.tracesFrom.MakeContext(),
		tracesTo:   a.tracesTo.MakeContext(),

		id: a.leakDetector.Add(),
	}

	return ac
}

// --- Domain part START ---
// Deprecated
func (ac *AggregatorV3Context) branchFn(prefix []byte) ([]byte, error) {
	stateValue, ok, err := ac.CommitmentLatest(prefix, ac.a.rwTx)
	if err != nil {
		return nil, fmt.Errorf("failed read branch %x: %w", commitment.CompactedKeyToHex(prefix), err)
	}
	if !ok || stateValue == nil {
		return nil, nil
	}
	// fmt.Printf("Returning branch data prefix [%x], mergeVal=[%x]\n", commitment.CompactedKeyToHex(prefix), stateValue)
	return stateValue[2:], nil // Skip touchMap but keep afterMap
}

func (ac *AggregatorV3Context) accountFn(plainKey []byte, cell *commitment.Cell) error {
	encAccount, _, err := ac.AccountLatest(plainKey, ac.a.rwTx)
	if err != nil {
		return err
	}
	cell.Nonce = 0
	cell.Balance.Clear()
	copy(cell.CodeHash[:], commitment.EmptyCodeHash)
	if len(encAccount) > 0 {
		nonce, balance, chash := DecodeAccountBytes(encAccount)
		cell.Nonce = nonce
		cell.Balance.Set(balance)
		if chash != nil {
			copy(cell.CodeHash[:], chash)
		}
	}

	code, ok, err := ac.CodeLatest(plainKey, ac.a.rwTx)
	if err != nil {
		return err
	}
	if ok && code != nil {
		ac.a.commitment.updates.keccak.Reset()
		ac.a.commitment.updates.keccak.Write(code)
		copy(cell.CodeHash[:], ac.a.commitment.updates.keccak.Sum(nil))
	}
	cell.Delete = len(encAccount) == 0 && len(code) == 0
	return nil
}

func (ac *AggregatorV3Context) storageFn(plainKey []byte, cell *commitment.Cell) error {
	// Look in the summary table first
	enc, _, err := ac.StorageLatest(plainKey[:length.Addr], plainKey[length.Addr:], ac.a.rwTx)
	if err != nil {
		return err
	}
	cell.StorageLen = len(enc)
	copy(cell.Storage[:], enc)
	cell.Delete = cell.StorageLen == 0
	return nil
}

func (ac *AggregatorV3Context) DomainRange(tx kv.Tx, domain kv.Domain, fromKey, toKey []byte, ts uint64, asc order.By, limit int) (it iter.KV, err error) {
	switch domain {
	case kv.AccountsDomain:
		return ac.accounts.DomainRange(tx, fromKey, toKey, ts, asc, limit)
	case kv.StorageDomain:
		return ac.storage.DomainRange(tx, fromKey, toKey, ts, asc, limit)
	case kv.CodeDomain:
		return ac.code.DomainRange(tx, fromKey, toKey, ts, asc, limit)
	case kv.CommitmentDomain:
		return ac.commitment.DomainRange(tx, fromKey, toKey, ts, asc, limit)
	default:
		panic(domain)
	}
}
func (ac *AggregatorV3Context) DomainRangeLatest(tx kv.Tx, domain kv.Domain, from, to []byte, limit int) (iter.KV, error) {
	switch domain {
	case kv.AccountsDomain:
		return ac.accounts.DomainRangeLatest(tx, from, to, limit)
	case kv.StorageDomain:
		return ac.storage.DomainRangeLatest(tx, from, to, limit)
	case kv.CodeDomain:
		return ac.code.DomainRangeLatest(tx, from, to, limit)
	case kv.CommitmentDomain:
		return ac.commitment.DomainRangeLatest(tx, from, to, limit)
	default:
		panic(domain)
	}
}

func (ac *AggregatorV3Context) IterateAccounts(tx kv.Tx, pref []byte, fn func(key, value []byte)) error {
	return ac.accounts.IteratePrefix(tx, pref, fn)
}

func (ac *AggregatorV3Context) DomainGet(tx kv.Tx, domain kv.Domain, k, k2 []byte) (v []byte, ok bool, err error) {
	panic(1)
	/*
		switch domain {
		case temporal.AccountsDomain:
			return ac.accounts.GetLatest(k, k2, tx)
		case temporal.StorageDomain:
			return ac.storage.GetLatest(k, k2, tx)
		case temporal.CodeDomain:
			return ac.code.GetLatest(k, k2, tx)
		case temporal.CommitmentDomain:
			return ac.commitment.GetLatest(k, k2, tx)
		default:
			panic(fmt.Sprintf("unexpected: %s", domain))
		}
	*/
}
func (ac *AggregatorV3Context) AccountLatest(addr []byte, roTx kv.Tx) ([]byte, bool, error) {
	return ac.accounts.GetLatest(addr, nil, roTx)
}
func (ac *AggregatorV3Context) StorageLatest(addr []byte, loc []byte, roTx kv.Tx) ([]byte, bool, error) {
	return ac.storage.GetLatest(addr, loc, roTx)
}
func (ac *AggregatorV3Context) CodeLatest(addr []byte, roTx kv.Tx) ([]byte, bool, error) {
	return ac.code.GetLatest(addr, nil, roTx)
}
func (ac *AggregatorV3Context) CommitmentLatest(addr []byte, roTx kv.Tx) ([]byte, bool, error) {
	return ac.commitment.GetLatest(addr, nil, roTx)
}

// --- Domain part END ---

func (ac *AggregatorV3Context) Close() {
	ac.a.leakDetector.Del(ac.id)
	ac.accounts.Close()
	ac.storage.Close()
	ac.code.Close()
	ac.commitment.Close()
	ac.logAddrs.Close()
	ac.logTopics.Close()
	ac.tracesFrom.Close()
	ac.tracesTo.Close()
}

// BackgroundResult - used only indicate that some work is done
// no much reason to pass exact results by this object, just get latest state when need
type BackgroundResult struct {
	err error
	has bool
}

func (br *BackgroundResult) Has() bool     { return br.has }
func (br *BackgroundResult) Set(err error) { br.has, br.err = true, err }
func (br *BackgroundResult) GetAndReset() (bool, error) {
	has, err := br.has, br.err
	br.has, br.err = false, nil
	return has, err
}

func lastIdInDB(db kv.RoDB, table string) (lstInDb uint64) {
	if err := db.View(context.Background(), func(tx kv.Tx) error {
		lst, _ := kv.LastKey(tx, table)
		if len(lst) > 0 {
			lstInDb = binary.BigEndian.Uint64(lst)
		}
		return nil
	}); err != nil {
		log.Warn("[snapshots] lastIdInDB", "err", err)
	}
	return lstInDb
}

// AggregatorStep is used for incremental reconstitution, it allows
// accessing history in isolated way for each step
type AggregatorStep struct {
	a          *AggregatorV3
	accounts   *HistoryStep
	storage    *HistoryStep
	code       *HistoryStep
	commitment *HistoryStep
	keyBuf     []byte
}

func (a *AggregatorV3) MakeSteps() ([]*AggregatorStep, error) {
	frozenAndIndexed := a.EndTxNumFrozenAndIndexed()
	accountSteps := a.accounts.MakeSteps(frozenAndIndexed)
	codeSteps := a.code.MakeSteps(frozenAndIndexed)
	storageSteps := a.storage.MakeSteps(frozenAndIndexed)
	commitmentSteps := a.commitment.MakeSteps(frozenAndIndexed)
	if len(accountSteps) != len(storageSteps) || len(storageSteps) != len(codeSteps) {
		return nil, fmt.Errorf("different limit of steps (try merge snapshots): accountSteps=%d, storageSteps=%d, codeSteps=%d", len(accountSteps), len(storageSteps), len(codeSteps))
	}
	steps := make([]*AggregatorStep, len(accountSteps))
	for i, accountStep := range accountSteps {
		steps[i] = &AggregatorStep{
			a:          a,
			accounts:   accountStep,
			storage:    storageSteps[i],
			code:       codeSteps[i],
			commitment: commitmentSteps[i],
		}
	}
	return steps, nil
}

func (as *AggregatorStep) TxNumRange() (uint64, uint64) {
	return as.accounts.indexFile.startTxNum, as.accounts.indexFile.endTxNum
}

func (as *AggregatorStep) IterateAccountsTxs() *ScanIteratorInc {
	return as.accounts.iterateTxs()
}

func (as *AggregatorStep) IterateStorageTxs() *ScanIteratorInc {
	return as.storage.iterateTxs()
}

func (as *AggregatorStep) IterateCodeTxs() *ScanIteratorInc {
	return as.code.iterateTxs()
}

func (as *AggregatorStep) ReadAccountDataNoState(addr []byte, txNum uint64) ([]byte, bool, uint64) {
	return as.accounts.GetNoState(addr, txNum)
}

func (as *AggregatorStep) ReadAccountStorageNoState(addr []byte, loc []byte, txNum uint64) ([]byte, bool, uint64) {
	if cap(as.keyBuf) < len(addr)+len(loc) {
		as.keyBuf = make([]byte, len(addr)+len(loc))
	} else if len(as.keyBuf) != len(addr)+len(loc) {
		as.keyBuf = as.keyBuf[:len(addr)+len(loc)]
	}
	copy(as.keyBuf, addr)
	copy(as.keyBuf[len(addr):], loc)
	return as.storage.GetNoState(as.keyBuf, txNum)
}

func (as *AggregatorStep) ReadAccountCodeNoState(addr []byte, txNum uint64) ([]byte, bool, uint64) {
	return as.code.GetNoState(addr, txNum)
}

func (as *AggregatorStep) ReadAccountCodeSizeNoState(addr []byte, txNum uint64) (int, bool, uint64) {
	code, noState, stateTxNum := as.code.GetNoState(addr, txNum)
	return len(code), noState, stateTxNum
}

func (as *AggregatorStep) MaxTxNumAccounts(addr []byte) (bool, uint64) {
	return as.accounts.MaxTxNum(addr)
}

func (as *AggregatorStep) MaxTxNumStorage(addr []byte, loc []byte) (bool, uint64) {
	if cap(as.keyBuf) < len(addr)+len(loc) {
		as.keyBuf = make([]byte, len(addr)+len(loc))
	} else if len(as.keyBuf) != len(addr)+len(loc) {
		as.keyBuf = as.keyBuf[:len(addr)+len(loc)]
	}
	copy(as.keyBuf, addr)
	copy(as.keyBuf[len(addr):], loc)
	return as.storage.MaxTxNum(as.keyBuf)
}

func (as *AggregatorStep) MaxTxNumCode(addr []byte) (bool, uint64) {
	return as.code.MaxTxNum(addr)
}

func (as *AggregatorStep) IterateAccountsHistory(txNum uint64) *HistoryIteratorInc {
	return as.accounts.interateHistoryBeforeTxNum(txNum)
}

func (as *AggregatorStep) IterateStorageHistory(txNum uint64) *HistoryIteratorInc {
	return as.storage.interateHistoryBeforeTxNum(txNum)
}

func (as *AggregatorStep) IterateCodeHistory(txNum uint64) *HistoryIteratorInc {
	return as.code.interateHistoryBeforeTxNum(txNum)
}

func (as *AggregatorStep) Clone() *AggregatorStep {
	return &AggregatorStep{
		a:        as.a,
		accounts: as.accounts.Clone(),
		storage:  as.storage.Clone(),
		code:     as.code.Clone(),
	}
}<|MERGE_RESOLUTION|>--- conflicted
+++ resolved
@@ -1774,40 +1774,14 @@
 	return a
 }
 
-<<<<<<< HEAD
-// -- range
-func (ac *AggregatorV3Context) LogAddrRange(addr []byte, startTxNum, endTxNum int, asc order.By, limit int, tx kv.Tx) (iter.U64, error) {
-	return ac.logAddrs.IdxRange(addr, startTxNum, endTxNum, asc, limit, tx)
-}
-
-func (ac *AggregatorV3Context) LogTopicRange(topic []byte, startTxNum, endTxNum int, asc order.By, limit int, tx kv.Tx) (iter.U64, error) {
-	return ac.logTopics.IdxRange(topic, startTxNum, endTxNum, asc, limit, tx)
-}
-
-func (ac *AggregatorV3Context) TraceFromRange(addr []byte, startTxNum, endTxNum int, asc order.By, limit int, tx kv.Tx) (iter.U64, error) {
-	return ac.tracesFrom.IdxRange(addr, startTxNum, endTxNum, asc, limit, tx)
-}
-
-func (ac *AggregatorV3Context) TraceToRange(addr []byte, startTxNum, endTxNum int, asc order.By, limit int, tx kv.Tx) (iter.U64, error) {
-	return ac.tracesTo.IdxRange(addr, startTxNum, endTxNum, asc, limit, tx)
-}
-func (ac *AggregatorV3Context) AccountHistoryIdxRange(addr []byte, startTxNum, endTxNum int, asc order.By, limit int, tx kv.Tx) (iter.U64, error) {
-	return ac.accounts.hc.IdxRange(addr, startTxNum, endTxNum, asc, limit, tx)
-}
-func (ac *AggregatorV3Context) StorageHistoryIdxRange(addr []byte, startTxNum, endTxNum int, asc order.By, limit int, tx kv.Tx) (iter.U64, error) {
-	return ac.storage.hc.IdxRange(addr, startTxNum, endTxNum, asc, limit, tx)
-}
-func (ac *AggregatorV3Context) CodeHistoryIdxRange(addr []byte, startTxNum, endTxNum int, asc order.By, limit int, tx kv.Tx) (iter.U64, error) {
-	return ac.code.hc.IdxRange(addr, startTxNum, endTxNum, asc, limit, tx)
-=======
 func (ac *AggregatorV3Context) IndexRange(name kv.InvertedIdx, k []byte, fromTs, toTs int, asc order.By, limit int, tx kv.Tx) (timestamps iter.U64, err error) {
 	switch name {
 	case kv.AccountsHistoryIdx:
-		return ac.accounts.IdxRange(k, fromTs, toTs, asc, limit, tx)
+		return ac.accounts.hc.IdxRange(k, fromTs, toTs, asc, limit, tx)
 	case kv.StorageHistoryIdx:
-		return ac.storage.IdxRange(k, fromTs, toTs, asc, limit, tx)
+		return ac.storage.hc.IdxRange(k, fromTs, toTs, asc, limit, tx)
 	case kv.CodeHistoryIdx:
-		return ac.code.IdxRange(k, fromTs, toTs, asc, limit, tx)
+		return ac.code.hc.IdxRange(k, fromTs, toTs, asc, limit, tx)
 	case kv.LogTopicIdx:
 		return ac.logTopics.IdxRange(k, fromTs, toTs, asc, limit, tx)
 	case kv.LogAddrIdx:
@@ -1819,7 +1793,6 @@
 	default:
 		return nil, fmt.Errorf("unexpected history name: %s", name)
 	}
->>>>>>> 0610e2e3
 }
 
 // -- range end
