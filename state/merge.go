/*
   Copyright 2022 Erigon contributors

   Licensed under the Apache License, Version 2.0 (the "License");
   you may not use this file except in compliance with the License.
   You may obtain a copy of the License at

       http://www.apache.org/licenses/LICENSE-2.0

   Unless required by applicable law or agreed to in writing, software
   distributed under the License is distributed on an "AS IS" BASIS,
   WITHOUT WARRANTIES OR CONDITIONS OF ANY KIND, either express or implied.
   See the License for the specific language governing permissions and
   limitations under the License.
*/

package state

import (
	"bytes"
	"container/heap"
	"context"
	"encoding/binary"
	"fmt"
	"os"
	"path/filepath"
	"strings"

	"github.com/ledgerwatch/log/v3"

	"github.com/ledgerwatch/erigon-lib/common/background"

	"github.com/ledgerwatch/erigon-lib/common"
	"github.com/ledgerwatch/erigon-lib/common/cmp"
	"github.com/ledgerwatch/erigon-lib/compress"
	"github.com/ledgerwatch/erigon-lib/recsplit"
	"github.com/ledgerwatch/erigon-lib/recsplit/eliasfano32"
)

func (d *Domain) endTxNumMinimax() uint64 {
	minimax := d.History.endTxNumMinimax()
	if max, ok := d.files.Max(); ok {
		endTxNum := max.endTxNum
		if minimax == 0 || endTxNum < minimax {
			minimax = endTxNum
		}
	}
	return minimax
}

func (ii *InvertedIndex) endTxNumMinimax() uint64 {
	var minimax uint64
	if max, ok := ii.files.Max(); ok {
		endTxNum := max.endTxNum
		if minimax == 0 || endTxNum < minimax {
			minimax = endTxNum
		}
	}
	return minimax
}
func (ii *InvertedIndex) endIndexedTxNumMinimax(needFrozen bool) uint64 {
	var max uint64
	ii.files.Walk(func(items []*filesItem) bool {
		for _, item := range items {
			if item.index == nil || (needFrozen && !item.frozen) {
				continue
			}
			max = cmp.Max(max, item.endTxNum)
		}
		return true
	})
	return max
}

func (h *History) endTxNumMinimax() uint64 {
	minimax := h.InvertedIndex.endTxNumMinimax()
	if max, ok := h.files.Max(); ok {
		endTxNum := max.endTxNum
		if minimax == 0 || endTxNum < minimax {
			minimax = endTxNum
		}
	}
	return minimax
}
func (h *History) endIndexedTxNumMinimax(needFrozen bool) uint64 {
	var max uint64
	h.files.Walk(func(items []*filesItem) bool {
		for _, item := range items {
			if item.index == nil || (needFrozen && !item.frozen) {
				continue
			}
			max = cmp.Max(max, item.endTxNum)
		}
		return true
	})
	return cmp.Min(max, h.InvertedIndex.endIndexedTxNumMinimax(needFrozen))
}

type DomainRanges struct {
	valuesStartTxNum  uint64
	valuesEndTxNum    uint64
	historyStartTxNum uint64
	historyEndTxNum   uint64
	indexStartTxNum   uint64
	indexEndTxNum     uint64
	values            bool
	history           bool
	index             bool

	aggStep uint64
}

func (r DomainRanges) String() string {
	var b strings.Builder
	if r.values {
		b.WriteString(fmt.Sprintf("val:%d-%d", r.valuesStartTxNum/r.aggStep, r.valuesEndTxNum/r.aggStep))
	}
	if r.history {
		if b.Len() > 0 {
			b.WriteString(", ")
		}
		b.WriteString(fmt.Sprintf("hist:%d-%d", r.historyStartTxNum/r.aggStep, r.historyEndTxNum/r.aggStep))
	}
	if r.index {
		if b.Len() > 0 {
			b.WriteString(", ")
		}
		b.WriteString(fmt.Sprintf("idx:%d-%d", r.indexStartTxNum/r.aggStep, r.indexEndTxNum/r.aggStep))
	}
	return b.String()
}

func (r DomainRanges) any() bool {
	return r.values || r.history || r.index
}

// findMergeRange
// assumes that all fTypes in d.files have items at least as far as maxEndTxNum
// That is why only Values type is inspected
//
// As any other methods of DomainContext - it can't see any files overlaps or garbage
func (dc *DomainContext) findMergeRange(maxEndTxNum, maxSpan uint64) DomainRanges {
	hr := dc.hc.findMergeRange(maxEndTxNum, maxSpan)
	r := DomainRanges{
		historyStartTxNum: hr.historyStartTxNum,
		historyEndTxNum:   hr.historyEndTxNum,
		history:           hr.history,
		indexStartTxNum:   hr.indexStartTxNum,
		indexEndTxNum:     hr.indexEndTxNum,
		index:             hr.index,
		aggStep:           dc.d.aggregationStep,
	}
	for _, item := range dc.files {
		if item.endTxNum > maxEndTxNum {
			break
		}
		endStep := item.endTxNum / dc.d.aggregationStep
		spanStep := endStep & -endStep // Extract rightmost bit in the binary representation of endStep, this corresponds to size of maximally possible merge ending at endStep
		span := spanStep * dc.d.aggregationStep
		start := item.endTxNum - span
		if start < item.startTxNum {
			if !r.values || start < r.valuesStartTxNum {
				r.values = true
				r.valuesStartTxNum = start
				r.valuesEndTxNum = item.endTxNum
			}
		}
	}
	return r
}

func (hc *HistoryContext) findMergeRange(maxEndTxNum, maxSpan uint64) HistoryRanges {
	var r HistoryRanges
	r.index, r.indexStartTxNum, r.indexEndTxNum = hc.ic.findMergeRange(maxEndTxNum, maxSpan)
	for _, item := range hc.files {
		if item.endTxNum > maxEndTxNum {
			continue
		}
		endStep := item.endTxNum / hc.h.aggregationStep
		spanStep := endStep & -endStep // Extract rightmost bit in the binary representation of endStep, this corresponds to size of maximally possible merge ending at endStep
		span := cmp.Min(spanStep*hc.h.aggregationStep, maxSpan)
		start := item.endTxNum - span
		foundSuperSet := r.indexStartTxNum == item.startTxNum && item.endTxNum >= r.historyEndTxNum
		if foundSuperSet {
			r.history = false
			r.historyStartTxNum = start
			r.historyEndTxNum = item.endTxNum
		} else if start < item.startTxNum {
			if !r.history || start < r.historyStartTxNum {
				r.history = true
				r.historyStartTxNum = start
				r.historyEndTxNum = item.endTxNum
			}
		}
	}

	if r.history && r.index {
		// history is behind idx: then merge only history
		historyIsAgead := r.historyEndTxNum > r.indexEndTxNum
		if historyIsAgead {
			r.history, r.historyStartTxNum, r.historyEndTxNum = false, 0, 0
			return r
		}

		historyIsBehind := r.historyEndTxNum < r.indexEndTxNum
		if historyIsBehind {
			r.index, r.indexStartTxNum, r.indexEndTxNum = false, 0, 0
			return r
		}
	}
	return r
}

// 0-1,1-2,2-3,3-4: allow merge 0-1
// 0-2,2-3,3-4: allow merge 0-4
// 0-2,2-4: allow merge 0-4
//
// 0-1,1-2,2-3: allow merge 0-2
//
// 0-2,2-3: nothing to merge
func (ic *InvertedIndexContext) findMergeRange(maxEndTxNum, maxSpan uint64) (bool, uint64, uint64) {
	var minFound bool
	var startTxNum, endTxNum uint64
	for _, item := range ic.files {
		if item.endTxNum > maxEndTxNum {
			continue
		}
		endStep := item.endTxNum / ic.ii.aggregationStep
		spanStep := endStep & -endStep // Extract rightmost bit in the binary representation of endStep, this corresponds to size of maximally possible merge ending at endStep
		span := cmp.Min(spanStep*ic.ii.aggregationStep, maxSpan)
		start := item.endTxNum - span
		foundSuperSet := startTxNum == item.startTxNum && item.endTxNum >= endTxNum
		if foundSuperSet {
			minFound = false
			startTxNum = start
			endTxNum = item.endTxNum
		} else if start < item.startTxNum {
			if !minFound || start < startTxNum {
				minFound = true
				startTxNum = start
				endTxNum = item.endTxNum
			}
		}
	}
	return minFound, startTxNum, endTxNum
}

type HistoryRanges struct {
	historyStartTxNum uint64
	historyEndTxNum   uint64
	indexStartTxNum   uint64
	indexEndTxNum     uint64
	history           bool
	index             bool
}

func (r HistoryRanges) String(aggStep uint64) string {
	var str string
	if r.history {
		str += fmt.Sprintf("hist: %d-%d, ", r.historyStartTxNum/aggStep, r.historyEndTxNum/aggStep)
	}
	if r.index {
		str += fmt.Sprintf("idx: %d-%d", r.indexStartTxNum/aggStep, r.indexEndTxNum/aggStep)
	}
	return str
}
func (r HistoryRanges) any() bool {
	return r.history || r.index
}

func (dc *DomainContext) BuildOptionalMissedIndices(ctx context.Context, ps *background.ProgressSet) (err error) {
	if err := dc.hc.ic.BuildOptionalMissedIndices(ctx, ps); err != nil {
		return err
	}
	return nil
}

func (ic *InvertedIndexContext) BuildOptionalMissedIndices(ctx context.Context, ps *background.ProgressSet) (err error) {
	if ic.ii.withLocalityIndex && ic.ii.coldLocalityIdx != nil {
		from, to := uint64(0), ic.maxColdStep()
		if to == 0 || ic.ii.coldLocalityIdx.exists(from, to) {
			return nil
		}
		defer func() {
			if ic.ii.filenameBase == AggTraceFileLife {
				ic.ii.logger.Warn(fmt.Sprintf("[dbg.agg] BuildColdLocality done: %s.%d-%d", ic.ii.filenameBase, from, to))
			}
		}()
		if err = ic.ii.coldLocalityIdx.BuildMissedIndices(ctx, from, to, true, ps,
			func() *LocalityIterator { return ic.iterateKeysLocality(ctx, from, to, nil) },
		); err != nil {
			return err
		}
	}
	return nil
}

func (dc *DomainContext) maxColdStep() uint64 {
	return dc.maxTxNumInFiles(true) / dc.d.aggregationStep
}
func (hc *HistoryContext) maxColdStep() uint64 {
	return hc.maxTxNumInFiles(true) / hc.h.aggregationStep
}
func (ic *InvertedIndexContext) maxColdStep() uint64 {
	return ic.maxTxNumInFiles(true) / ic.ii.aggregationStep
}
func (ic *InvertedIndexContext) minWarmStep() uint64 {
	return ic.maxTxNumInFiles(true) / ic.ii.aggregationStep
}
func (ic *InvertedIndexContext) maxWarmStep() uint64 {
	return ic.maxTxNumInFiles(false) / ic.ii.aggregationStep
}

func (dc *DomainContext) maxTxNumInFiles(cold bool) uint64 {
	if len(dc.files) == 0 {
		return 0
	}
	var max uint64
	if cold {
		for i := len(dc.files) - 1; i >= 0; i-- {
			if !dc.files[i].src.frozen {
				continue
			}
			max = dc.files[i].endTxNum
			break
		}
	} else {
		max = dc.files[len(dc.files)-1].endTxNum
	}
	return cmp.Min(max, dc.hc.maxTxNumInFiles(cold))
}

func (hc *HistoryContext) maxTxNumInFiles(cold bool) uint64 {
	if len(hc.files) == 0 {
		return 0
	}
	var max uint64
	if cold {
		for i := len(hc.files) - 1; i >= 0; i-- {
			if !hc.files[i].src.frozen {
				continue
			}
			max = hc.files[i].endTxNum
			break
		}
	} else {
		max = hc.files[len(hc.files)-1].endTxNum
	}
	return cmp.Min(max, hc.ic.maxTxNumInFiles(cold))
}
func (ic *InvertedIndexContext) maxTxNumInFiles(cold bool) uint64 {
	if len(ic.files) == 0 {
		return 0
	}
	if !cold {
		return ic.files[len(ic.files)-1].endTxNum
	}
	for i := len(ic.files) - 1; i >= 0; i-- {
		if !ic.files[i].src.frozen {
			continue
		}
		return ic.files[i].endTxNum
	}
	return 0
}

// staticFilesInRange returns list of static files with txNum in specified range [startTxNum; endTxNum)
// files are in the descending order of endTxNum
func (dc *DomainContext) staticFilesInRange(r DomainRanges) (valuesFiles, indexFiles, historyFiles []*filesItem, startJ int) {
	if r.index || r.history {
		var err error
		indexFiles, historyFiles, startJ, err = dc.hc.staticFilesInRange(HistoryRanges{
			historyStartTxNum: r.historyStartTxNum,
			historyEndTxNum:   r.historyEndTxNum,
			history:           r.history,
			indexStartTxNum:   r.indexStartTxNum,
			indexEndTxNum:     r.indexEndTxNum,
			index:             r.index,
		})
		if err != nil {
			panic(err)
		}
	}
	if r.values {
		for _, item := range dc.files {
			if item.startTxNum < r.valuesStartTxNum {
				startJ++
				continue
			}
			if item.endTxNum > r.valuesEndTxNum {
				break
			}
			valuesFiles = append(valuesFiles, item.src)
		}
		for _, f := range valuesFiles {
			if f == nil {
				panic("must not happen")
			}
		}
	}
	return
}

func (ic *InvertedIndexContext) staticFilesInRange(startTxNum, endTxNum uint64) ([]*filesItem, int) {
	files := make([]*filesItem, 0, len(ic.files))
	var startJ int

	for _, item := range ic.files {
		if item.startTxNum < startTxNum {
			startJ++
			continue
		}
		if item.endTxNum > endTxNum {
			break
		}
		files = append(files, item.src)
	}
	for _, f := range files {
		if f == nil {
			panic("must not happen")
		}
	}

	return files, startJ
}

// nolint
func (ii *InvertedIndex) staticFilesInRange(startTxNum, endTxNum uint64, ic *InvertedIndexContext) ([]*filesItem, int) {
	panic("deprecated: use InvertedIndexContext.staticFilesInRange")
}

func (hc *HistoryContext) staticFilesInRange(r HistoryRanges) (indexFiles, historyFiles []*filesItem, startJ int, err error) {
	if !r.history && r.index {
		indexFiles, startJ = hc.ic.staticFilesInRange(r.indexStartTxNum, r.indexEndTxNum)
		return indexFiles, historyFiles, startJ, nil
	}

	if r.history {
		// Get history files from HistoryContext (no "garbage/overalps"), but index files not from InvertedIndexContext
		// because index files may already be merged (before `kill -9`) and it means not visible in InvertedIndexContext
		startJ = 0
		for _, item := range hc.files {
			if item.startTxNum < r.historyStartTxNum {
				startJ++
				continue
			}
			if item.endTxNum > r.historyEndTxNum {
				break
			}

			historyFiles = append(historyFiles, item.src)
			idxFile, ok := hc.h.InvertedIndex.files.Get(item.src)
			if ok {
				indexFiles = append(indexFiles, idxFile)
			} else {
				walkErr := fmt.Errorf("History.staticFilesInRange: required file not found: %s.%d-%d.efi", hc.h.filenameBase, item.startTxNum/hc.h.aggregationStep, item.endTxNum/hc.h.aggregationStep)
				return nil, nil, 0, walkErr
			}
		}

		for _, f := range historyFiles {
			if f == nil {
				panic("must not happen")
			}
		}
		if r.index && len(indexFiles) != len(historyFiles) {
			var sIdx, sHist []string
			for _, f := range indexFiles {
				if f.index != nil {
					_, fName := filepath.Split(f.index.FilePath())
					sIdx = append(sIdx, fmt.Sprintf("%+v", fName))
				}
			}
			for _, f := range historyFiles {
				if f.decompressor != nil {
					_, fName := filepath.Split(f.decompressor.FilePath())
					sHist = append(sHist, fmt.Sprintf("%+v", fName))
				}
			}
			log.Warn("[snapshots] something wrong with files for merge", "idx", strings.Join(sIdx, ","), "hist", strings.Join(sHist, ","))
		}
	}
	return
}

// nolint
func (h *History) staticFilesInRange(r HistoryRanges, hc *HistoryContext) (indexFiles, historyFiles []*filesItem, startJ int, err error) {
	panic("deprecated: use HistoryContext.staticFilesInRange")
}

func mergeEfs(preval, val, buf []byte) ([]byte, error) {
	preef, _ := eliasfano32.ReadEliasFano(preval)
	ef, _ := eliasfano32.ReadEliasFano(val)
	preIt := preef.Iterator()
	efIt := ef.Iterator()
	newEf := eliasfano32.NewEliasFano(preef.Count()+ef.Count(), ef.Max())
	for preIt.HasNext() {
		v, err := preIt.Next()
		if err != nil {
			return nil, err
		}
		newEf.AddOffset(v)
	}
	for efIt.HasNext() {
		v, err := efIt.Next()
		if err != nil {
			return nil, err
		}
		newEf.AddOffset(v)
	}
	newEf.Build()
	return newEf.AppendBytes(buf), nil
}

func (d *Domain) mergeFiles(ctx context.Context, valuesFiles, indexFiles, historyFiles []*filesItem, r DomainRanges, workers int, ps *background.ProgressSet) (valuesIn, indexIn, historyIn *filesItem, err error) {
	if !r.any() {
		return
	}
	var comp *compress.Compressor
	closeItem := true

	defer func() {
		if closeItem {
			if comp != nil {
				comp.Close()
			}
			if indexIn != nil {
				if indexIn.decompressor != nil {
					indexIn.decompressor.Close()
				}
				if indexIn.index != nil {
					indexIn.index.Close()
				}
				if indexIn.bindex != nil {
					indexIn.bindex.Close()
				}
			}
			if historyIn != nil {
				if historyIn.decompressor != nil {
					historyIn.decompressor.Close()
				}
				if historyIn.index != nil {
					historyIn.index.Close()
				}
				if historyIn.bindex != nil {
					historyIn.bindex.Close()
				}
			}
			if valuesIn != nil {
				if valuesIn.decompressor != nil {
					valuesIn.decompressor.Close()
				}
				if valuesIn.index != nil {
					valuesIn.index.Close()
				}
				if valuesIn.bindex != nil {
					valuesIn.bindex.Close()
				}
			}
		}
	}()
	if indexIn, historyIn, err = d.History.mergeFiles(ctx, indexFiles, historyFiles,
		HistoryRanges{
			historyStartTxNum: r.historyStartTxNum,
			historyEndTxNum:   r.historyEndTxNum,
			history:           r.history,
			indexStartTxNum:   r.indexStartTxNum,
			indexEndTxNum:     r.indexEndTxNum,
			index:             r.index}, workers, ps); err != nil {
		return nil, nil, nil, err
	}
	if r.values {
		for _, f := range valuesFiles {
			defer f.decompressor.EnableReadAhead().DisableReadAhead()
		}
		datFileName := fmt.Sprintf("%s.%d-%d.kv", d.filenameBase, r.valuesStartTxNum/d.aggregationStep, r.valuesEndTxNum/d.aggregationStep)
		datPath := filepath.Join(d.dir, datFileName)
		if comp, err = compress.NewCompressor(ctx, "merge", datPath, d.tmpdir, compress.MinPatternScore, workers, log.LvlTrace, d.logger); err != nil {
			return nil, nil, nil, fmt.Errorf("merge %s history compressor: %w", d.filenameBase, err)
		}
		if d.noFsync {
			comp.DisableFsync()
		}
		p := ps.AddNew("merege "+datFileName, 1)
		defer ps.Delete(p)

		var cp CursorHeap
		heap.Init(&cp)
		for _, item := range valuesFiles {
			g := item.decompressor.MakeGetter()
			g.Reset(0)
			if g.HasNext() {
				key, _ := g.NextUncompressed()
				val, _ := g.Next(nil)
				//val, _ := g.NextUncompressed()
				heap.Push(&cp, &CursorItem{
					t:        FILE_CURSOR,
					dg:       g,
					key:      key,
					val:      val,
					endTxNum: item.endTxNum,
					reverse:  true,
				})
			}
		}
		keyCount := 0
		// In the loop below, the pair `keyBuf=>valBuf` is always 1 item behind `lastKey=>lastVal`.
		// `lastKey` and `lastVal` are taken from the top of the multi-way merge (assisted by the CursorHeap cp), but not processed right away
		// instead, the pair from the previous iteration is processed first - `keyBuf=>valBuf`. After that, `keyBuf` and `valBuf` are assigned
		// to `lastKey` and `lastVal` correspondingly, and the next step of multi-way merge happens. Therefore, after the multi-way merge loop
		// (when CursorHeap cp is empty), there is a need to process the last pair `keyBuf=>valBuf`, because it was one step behind
		var keyBuf, valBuf []byte
		for cp.Len() > 0 {
			lastKey := common.Copy(cp[0].key)
			lastVal := common.Copy(cp[0].val)
			// Advance all the items that have this key (including the top)
			for cp.Len() > 0 && bytes.Equal(cp[0].key, lastKey) {
				ci1 := cp[0]
				if ci1.dg.HasNext() {
					ci1.key, _ = ci1.dg.NextUncompressed()
					ci1.val, _ = ci1.dg.NextUncompressed()
					heap.Fix(&cp, 0)
				} else {
					heap.Pop(&cp)
				}
			}

			// empty value means deletion
			deleted := r.valuesStartTxNum == 0 && len(lastVal) == 0
			if !deleted {
				if keyBuf != nil {
					if err = comp.AddUncompressedWord(keyBuf); err != nil {
						return nil, nil, nil, err
					}
					keyCount++ // Only counting keys, not values
					if err = comp.AddUncompressedWord(valBuf); err != nil {
						return nil, nil, nil, err
					}
				}
				keyBuf = append(keyBuf[:0], lastKey...)
				valBuf = append(valBuf[:0], lastVal...)
			}
		}
		if keyBuf != nil {
			if err = comp.AddUncompressedWord(keyBuf); err != nil {
				return nil, nil, nil, err
			}
			keyCount++ // Only counting keys, not values
			if err = comp.AddUncompressedWord(valBuf); err != nil {
				return nil, nil, nil, err
			}
		}
		if err = comp.Compress(); err != nil {
			return nil, nil, nil, err
		}
		comp.Close()
		comp = nil
		ps.Delete(p)
		valuesIn = newFilesItem(r.valuesStartTxNum, r.valuesEndTxNum, d.aggregationStep)
		valuesIn.frozen = false
		if valuesIn.decompressor, err = compress.NewDecompressor(datPath); err != nil {
			return nil, nil, nil, fmt.Errorf("merge %s decompressor [%d-%d]: %w", d.filenameBase, r.valuesStartTxNum, r.valuesEndTxNum, err)
		}

		idxFileName := fmt.Sprintf("%s.%d-%d.kvi", d.filenameBase, r.valuesStartTxNum/d.aggregationStep, r.valuesEndTxNum/d.aggregationStep)
		idxPath := filepath.Join(d.dir, idxFileName)
		//		if valuesIn.index, err = buildIndex(valuesIn.decompressor, idxPath, d.dir,  false /* values */); err != nil {
		if valuesIn.index, err = buildIndexThenOpen(ctx, valuesIn.decompressor, idxPath, d.tmpdir, false, ps, d.logger, d.noFsync); err != nil {
			return nil, nil, nil, fmt.Errorf("merge %s buildIndex [%d-%d]: %w", d.filenameBase, r.valuesStartTxNum, r.valuesEndTxNum, err)
		}

		btFileName := strings.TrimSuffix(idxFileName, "kvi") + "bt"
		btPath := filepath.Join(d.dir, btFileName)
		err = BuildBtreeIndexWithDecompressor(btPath, valuesIn.decompressor, false, ps, d.tmpdir, d.logger)
		if err != nil {
			return nil, nil, nil, fmt.Errorf("merge %s btindex [%d-%d]: %w", d.filenameBase, r.valuesStartTxNum, r.valuesEndTxNum, err)
		}

		bt, err := OpenBtreeIndexWithDecompressor(btPath, DefaultBtreeM, valuesIn.decompressor)
		if err != nil {
			return nil, nil, nil, fmt.Errorf("merge %s btindex2 [%d-%d]: %w", d.filenameBase, r.valuesStartTxNum, r.valuesEndTxNum, err)
		}
		valuesIn.bindex = bt
	}
	closeItem = false
	d.stats.MergesCount++
	return
}

func (ii *InvertedIndex) mergeFiles(ctx context.Context, files []*filesItem, startTxNum, endTxNum uint64, workers int, ps *background.ProgressSet) (*filesItem, error) {
	for _, h := range files {
		defer h.decompressor.EnableReadAhead().DisableReadAhead()
	}

	var outItem *filesItem
	var comp *compress.Compressor
	var decomp *compress.Decompressor
	var err error
	var closeItem = true
	defer func() {
		if closeItem {
			if comp != nil {
				comp.Close()
			}
			if decomp != nil {
				decomp.Close()
			}
			if outItem != nil {
				if outItem.decompressor != nil {
					outItem.decompressor.Close()
				}
				if outItem.index != nil {
					outItem.index.Close()
				}
				outItem = nil
			}
		}
	}()
	if ctx.Err() != nil {
		return nil, ctx.Err()
	}

	datFileName := fmt.Sprintf("%s.%d-%d.ef", ii.filenameBase, startTxNum/ii.aggregationStep, endTxNum/ii.aggregationStep)
	datPath := filepath.Join(ii.dir, datFileName)
	if comp, err = compress.NewCompressor(ctx, "Snapshots merge", datPath, ii.tmpdir, compress.MinPatternScore, workers, log.LvlTrace, ii.logger); err != nil {
		return nil, fmt.Errorf("merge %s inverted index compressor: %w", ii.filenameBase, err)
	}
	if ii.noFsync {
		comp.DisableFsync()
	}
	p := ps.AddNew("merge "+datFileName, 1)
	defer ps.Delete(p)

	var cp CursorHeap
	heap.Init(&cp)

	for _, item := range files {
		g := item.decompressor.MakeGetter()
		g.Reset(0)
		if g.HasNext() {
			key, _ := g.Next(nil)
			val, _ := g.Next(nil)
			//fmt.Printf("heap push %s [%d] %x\n", item.decompressor.FilePath(), item.endTxNum, key)
			heap.Push(&cp, &CursorItem{
				t:        FILE_CURSOR,
				dg:       g,
				key:      key,
				val:      val,
				endTxNum: item.endTxNum,
				reverse:  true,
			})
		}
	}
	keyCount := 0

	// In the loop below, the pair `keyBuf=>valBuf` is always 1 item behind `lastKey=>lastVal`.
	// `lastKey` and `lastVal` are taken from the top of the multi-way merge (assisted by the CursorHeap cp), but not processed right away
	// instead, the pair from the previous iteration is processed first - `keyBuf=>valBuf`. After that, `keyBuf` and `valBuf` are assigned
	// to `lastKey` and `lastVal` correspondingly, and the next step of multi-way merge happens. Therefore, after the multi-way merge loop
	// (when CursorHeap cp is empty), there is a need to process the last pair `keyBuf=>valBuf`, because it was one step behind
	var keyBuf, valBuf []byte
	for cp.Len() > 0 {
		lastKey := common.Copy(cp[0].key)
		lastVal := common.Copy(cp[0].val)
		var mergedOnce bool

		// Advance all the items that have this key (including the top)
		for cp.Len() > 0 && bytes.Equal(cp[0].key, lastKey) {
			ci1 := cp[0]
			if mergedOnce {
				if lastVal, err = mergeEfs(ci1.val, lastVal, nil); err != nil {
					return nil, fmt.Errorf("merge %s inverted index: %w", ii.filenameBase, err)
				}
			} else {
				mergedOnce = true
			}
			//fmt.Printf("multi-way %s [%d] %x\n", ii.indexKeysTable, ci1.endTxNum, ci1.key)
			if ci1.dg.HasNext() {
				ci1.key, _ = ci1.dg.NextUncompressed()
				ci1.val, _ = ci1.dg.NextUncompressed()
				//fmt.Printf("heap next push %s [%d] %x\n", ii.indexKeysTable, ci1.endTxNum, ci1.key)
				heap.Fix(&cp, 0)
			} else {
				heap.Pop(&cp)
			}
		}
		if keyBuf != nil {
			if err = comp.AddUncompressedWord(keyBuf); err != nil {
				return nil, err
			}
			keyCount++ // Only counting keys, not values
			if err = comp.AddUncompressedWord(valBuf); err != nil {
				return nil, err
			}
		}
		keyBuf = append(keyBuf[:0], lastKey...)
		valBuf = append(valBuf[:0], lastVal...)
	}
	if keyBuf != nil {
		if err = comp.AddUncompressedWord(keyBuf); err != nil {
			return nil, err
		}
		keyCount++ // Only counting keys, not values
		if err = comp.AddUncompressedWord(valBuf); err != nil {
			return nil, err
		}
	}
	if err = comp.Compress(); err != nil {
		return nil, err
	}
	comp.Close()
	comp = nil
	outItem = newFilesItem(startTxNum, endTxNum, ii.aggregationStep)
	if outItem.decompressor, err = compress.NewDecompressor(datPath); err != nil {
		return nil, fmt.Errorf("merge %s decompressor [%d-%d]: %w", ii.filenameBase, startTxNum, endTxNum, err)
	}
	ps.Delete(p)

	idxFileName := fmt.Sprintf("%s.%d-%d.efi", ii.filenameBase, startTxNum/ii.aggregationStep, endTxNum/ii.aggregationStep)
	idxPath := filepath.Join(ii.dir, idxFileName)
	if outItem.index, err = buildIndexThenOpen(ctx, outItem.decompressor, idxPath, ii.tmpdir, false, ps, ii.logger, ii.noFsync); err != nil {
		return nil, fmt.Errorf("merge %s buildIndex [%d-%d]: %w", ii.filenameBase, startTxNum, endTxNum, err)
	}
	closeItem = false
	return outItem, nil
}

func (h *History) mergeFiles(ctx context.Context, indexFiles, historyFiles []*filesItem, r HistoryRanges, workers int, ps *background.ProgressSet) (indexIn, historyIn *filesItem, err error) {
	if !r.any() {
		return nil, nil, nil
	}
	var closeIndex = true
	defer func() {
		if closeIndex {
			if indexIn != nil {
				indexIn.decompressor.Close()
				indexIn.index.Close()
			}
		}
	}()
	if indexIn, err = h.InvertedIndex.mergeFiles(ctx, indexFiles, r.indexStartTxNum, r.indexEndTxNum, workers, ps); err != nil {
		return nil, nil, err
	}
	if r.history {
		for _, f := range indexFiles {
			defer f.decompressor.EnableReadAhead().DisableReadAhead()
		}
		for _, f := range historyFiles {
			defer f.decompressor.EnableReadAhead().DisableReadAhead()
		}

		var comp *compress.Compressor
		var decomp *compress.Decompressor
		var rs *recsplit.RecSplit
		var index *recsplit.Index
		var closeItem = true
		defer func() {
			if closeItem {
				if comp != nil {
					comp.Close()
				}
				if decomp != nil {
					decomp.Close()
				}
				if rs != nil {
					rs.Close()
				}
				if index != nil {
					index.Close()
				}
				if historyIn != nil {
					if historyIn.decompressor != nil {
						historyIn.decompressor.Close()
					}
					if historyIn.index != nil {
						historyIn.index.Close()
					}
				}
			}
		}()
		datFileName := fmt.Sprintf("%s.%d-%d.v", h.filenameBase, r.historyStartTxNum/h.aggregationStep, r.historyEndTxNum/h.aggregationStep)
		idxFileName := fmt.Sprintf("%s.%d-%d.vi", h.filenameBase, r.historyStartTxNum/h.aggregationStep, r.historyEndTxNum/h.aggregationStep)
		datPath := filepath.Join(h.dir, datFileName)
		idxPath := filepath.Join(h.dir, idxFileName)
		if comp, err = compress.NewCompressor(ctx, "merge", datPath, h.tmpdir, compress.MinPatternScore, workers, log.LvlTrace, h.logger); err != nil {
			return nil, nil, fmt.Errorf("merge %s history compressor: %w", h.filenameBase, err)
		}
		if h.noFsync {
			comp.DisableFsync()
		}
		p := ps.AddNew("merge "+datFileName, 1)
		defer ps.Delete(p)
		var cp CursorHeap
		heap.Init(&cp)
		for _, item := range indexFiles {
			g := item.decompressor.MakeGetter()
			g.Reset(0)
			if g.HasNext() {
				var g2 *compress.Getter
				for _, hi := range historyFiles { // full-scan, because it's ok to have different amount files. by unclean-shutdown.
					if hi.startTxNum == item.startTxNum && hi.endTxNum == item.endTxNum {
						g2 = hi.decompressor.MakeGetter()
						break
					}
				}
				if g2 == nil {
					panic(fmt.Sprintf("for file: %s, not found corresponding file to merge", g.FileName()))
				}
				key, _ := g.NextUncompressed()
				val, _ := g.NextUncompressed()
				heap.Push(&cp, &CursorItem{
					t:        FILE_CURSOR,
					dg:       g,
					dg2:      g2,
					key:      key,
					val:      val,
					endTxNum: item.endTxNum,
					reverse:  false,
				})
			}
		}
		// In the loop below, the pair `keyBuf=>valBuf` is always 1 item behind `lastKey=>lastVal`.
		// `lastKey` and `lastVal` are taken from the top of the multi-way merge (assisted by the CursorHeap cp), but not processed right away
		// instead, the pair from the previous iteration is processed first - `keyBuf=>valBuf`. After that, `keyBuf` and `valBuf` are assigned
		// to `lastKey` and `lastVal` correspondingly, and the next step of multi-way merge happens. Therefore, after the multi-way merge loop
		// (when CursorHeap cp is empty), there is a need to process the last pair `keyBuf=>valBuf`, because it was one step behind
		var valBuf []byte
		var keyCount int
		for cp.Len() > 0 {
			lastKey := common.Copy(cp[0].key)
			// Advance all the items that have this key (including the top)
			for cp.Len() > 0 && bytes.Equal(cp[0].key, lastKey) {
				ci1 := cp[0]
				count := eliasfano32.Count(ci1.val)
				for i := uint64(0); i < count; i++ {
					if !ci1.dg2.HasNext() {
						panic(fmt.Errorf("assert: no value??? %s, i=%d, count=%d, lastKey=%x, ci1.key=%x", ci1.dg2.FileName(), i, count, lastKey, ci1.key))
					}

					if h.compressHistoryVals {
						valBuf, _ = ci1.dg2.Next(valBuf[:0])
						if err = comp.AddWord(valBuf); err != nil {
							return nil, nil, err
						}
					} else {
						valBuf, _ = ci1.dg2.NextUncompressed()
						if err = comp.AddUncompressedWord(valBuf); err != nil {
							return nil, nil, err
						}
					}
				}
				keyCount += int(count)
				if ci1.dg.HasNext() {
					ci1.key, _ = ci1.dg.NextUncompressed()
					ci1.val, _ = ci1.dg.NextUncompressed()
					heap.Fix(&cp, 0)
				} else {
					heap.Remove(&cp, 0)
				}
			}
		}
		if err = comp.Compress(); err != nil {
			return nil, nil, err
		}
		comp.Close()
		comp = nil
		if decomp, err = compress.NewDecompressor(datPath); err != nil {
			return nil, nil, err
		}
		ps.Delete(p)

		p = ps.AddNew("merge "+idxFileName, uint64(2*keyCount))
		defer ps.Delete(p)
		if rs, err = recsplit.NewRecSplit(recsplit.RecSplitArgs{
			KeyCount:   keyCount,
			Enums:      false,
			BucketSize: 2000,
			LeafSize:   8,
			TmpDir:     h.tmpdir,
			IndexFile:  idxPath,
		}, h.logger); err != nil {
			return nil, nil, fmt.Errorf("create recsplit: %w", err)
		}
		rs.LogLvl(log.LvlTrace)
		if h.noFsync {
			rs.DisableFsync()
		}
		var historyKey []byte
		var txKey [8]byte
		var valOffset uint64
		g := indexIn.decompressor.MakeGetter()
		g2 := decomp.MakeGetter()
		var keyBuf []byte
		for {
			g.Reset(0)
			g2.Reset(0)
			valOffset = 0
			for g.HasNext() {
				keyBuf, _ = g.NextUncompressed()
				valBuf, _ = g.NextUncompressed()
				ef, _ := eliasfano32.ReadEliasFano(valBuf)
				efIt := ef.Iterator()
				for efIt.HasNext() {
					txNum, _ := efIt.Next()
					binary.BigEndian.PutUint64(txKey[:], txNum)
					historyKey = append(append(historyKey[:0], txKey[:]...), keyBuf...)
					if err = rs.AddKey(historyKey, valOffset); err != nil {
						return nil, nil, err
					}
<<<<<<< HEAD
					if h.compressHistoryVals {
						valOffset = g2.Skip()
=======
					if h.compressVals {
						valOffset, _ = g2.Skip()
>>>>>>> ff28c8fc
					} else {
						valOffset, _ = g2.SkipUncompressed()
					}
				}
				p.Processed.Add(1)
			}
			if err = rs.Build(ctx); err != nil {
				if rs.Collision() {
					log.Info("Building recsplit. Collision happened. It's ok. Restarting...")
					rs.ResetNextSalt()
				} else {
					return nil, nil, fmt.Errorf("build %s idx: %w", h.filenameBase, err)
				}
			} else {
				break
			}
		}
		rs.Close()
		rs = nil
		if index, err = recsplit.OpenIndex(idxPath); err != nil {
			return nil, nil, fmt.Errorf("open %s idx: %w", h.filenameBase, err)
		}
		historyIn = newFilesItem(r.historyStartTxNum, r.historyEndTxNum, h.aggregationStep)
		historyIn.decompressor = decomp
		historyIn.index = index

		closeItem = false
	}

	closeIndex = false
	return
}

func (d *Domain) integrateMergedFiles(valuesOuts, indexOuts, historyOuts []*filesItem, valuesIn, indexIn, historyIn *filesItem) {
	d.History.integrateMergedFiles(indexOuts, historyOuts, indexIn, historyIn)
	if valuesIn != nil {
		d.files.Set(valuesIn)

		// `kill -9` may leave some garbage
		// but it still may be useful for merges, until we finish merge frozen file
		d.files.Walk(func(items []*filesItem) bool {
			for _, item := range items {
				if item.frozen {
					continue
				}
				if item.startTxNum < valuesIn.startTxNum {
					continue
				}
				if item.endTxNum > valuesIn.endTxNum {
					continue
				}
				if item.startTxNum == valuesIn.startTxNum && item.endTxNum == valuesIn.endTxNum {
					continue
				}
				valuesOuts = append(valuesOuts, item)
			}
			return true
		})
	}
	for _, out := range valuesOuts {
		if out == nil {
			panic("must not happen")
		}
		d.files.Delete(out)
		out.canDelete.Store(true)
	}
	d.reCalcRoFiles()
}

func (ii *InvertedIndex) integrateMergedFiles(outs []*filesItem, in *filesItem) {
	if in != nil {
		ii.files.Set(in)

		// `kill -9` may leave some garbage
		// but it still may be useful for merges, until we finish merge frozen file
		if in.frozen {
			ii.files.Walk(func(items []*filesItem) bool {
				for _, item := range items {
					if item.frozen || item.endTxNum > in.endTxNum {
						continue
					}
					outs = append(outs, item)
				}
				return true
			})
		}
	}
	for _, out := range outs {
		if out == nil {
			panic("must not happen: " + ii.filenameBase)
		}
		ii.files.Delete(out)

		if ii.filenameBase == AggTraceFileLife {
			ii.logger.Warn(fmt.Sprintf("[dbg.agg] mark can delete: %s, triggered by merge of: %s", out.decompressor.FileName(), in.decompressor.FileName()))
		}
		out.canDelete.Store(true)
	}
	ii.reCalcRoFiles()
}

func (h *History) integrateMergedFiles(indexOuts, historyOuts []*filesItem, indexIn, historyIn *filesItem) {
	h.InvertedIndex.integrateMergedFiles(indexOuts, indexIn)
	//TODO: handle collision
	if historyIn != nil {
		h.files.Set(historyIn)

		// `kill -9` may leave some garbage
		// but it still may be useful for merges, until we finish merge frozen file
		if historyIn.frozen {
			h.files.Walk(func(items []*filesItem) bool {
				for _, item := range items {
					if item.frozen || item.endTxNum > historyIn.endTxNum {
						continue
					}
					historyOuts = append(historyOuts, item)
				}
				return true
			})
		}
	}
	for _, out := range historyOuts {
		if out == nil {
			panic("must not happen: " + h.filenameBase)
		}
		h.files.Delete(out)
		out.canDelete.Store(true)
	}
	h.reCalcRoFiles()
}

// nolint
func (dc *DomainContext) frozenTo() uint64 {
	if len(dc.files) == 0 {
		return 0
	}
	for i := len(dc.files) - 1; i >= 0; i-- {
		if dc.files[i].src.frozen {
			return cmp.Min(dc.files[i].endTxNum, dc.hc.frozenTo())
		}
	}
	return 0
}

func (hc *HistoryContext) frozenTo() uint64 {
	if len(hc.files) == 0 {
		return 0
	}
	for i := len(hc.files) - 1; i >= 0; i-- {
		if hc.files[i].src.frozen {
			return cmp.Min(hc.files[i].endTxNum, hc.ic.frozenTo())
		}
	}
	return 0
}
func (ic *InvertedIndexContext) frozenTo() uint64 {
	if len(ic.files) == 0 {
		return 0
	}
	for i := len(ic.files) - 1; i >= 0; i-- {
		if ic.files[i].src.frozen {
			return ic.files[i].endTxNum
		}
	}
	return 0
}

func (d *Domain) cleanAfterFreeze(mergedDomain, mergedHist, mergedIdx *filesItem) {
	if mergedHist != nil && mergedHist.frozen {
		d.History.cleanAfterFreeze(mergedHist.endTxNum)
	}
	if mergedDomain == nil {
		return
	}
	var outs []*filesItem
	mergedFrom, mergedTo := mergedDomain.startTxNum, mergedDomain.endTxNum
	// `kill -9` may leave some garbage
	// but it may be useful for merges, until merge `frozen` file
	d.files.Walk(func(items []*filesItem) bool {
		for _, item := range items {
			if item.startTxNum > mergedFrom && item.endTxNum < mergedTo {
				outs = append(outs, item)
			}
			//TODO: domain doesn't have .frozen flag. Somehow need delete all earlier sub-sets, but keep largest one.
		}
		return true
	})

	for _, out := range outs {
		if out == nil {
			panic("must not happen: " + d.filenameBase)
		}
		d.files.Delete(out)
		out.canDelete.Store(true)
		if out.refcount.Load() == 0 {
			if d.filenameBase == AggTraceFileLife && out.decompressor != nil {
				d.logger.Info(fmt.Sprintf("[dbg.agg] cleanAfterFreeze remove: %s\n", out.decompressor.FileName()))
			}
			// if it has no readers (invisible even for us) - it's safe to remove file right here
			out.closeFilesAndRemove()
		} else {
			if d.filenameBase == AggTraceFileLife && out.decompressor != nil {
				d.logger.Warn(fmt.Sprintf("[dbg.agg] cleanAfterFreeze mark as delete: %s, refcnt=%d", out.decompressor.FileName(), out.refcount.Load()))
			}
		}
	}
}

// cleanAfterFreeze - sometime inverted_index may be already merged, but history not yet. and power-off happening.
// in this case we need keep small files, but when history already merged to `frozen` state - then we can cleanup
// all earlier small files, by mark tem as `canDelete=true`
func (h *History) cleanAfterFreeze(frozenTo uint64) {
	if frozenTo == 0 {
		return
	}
	//if h.filenameBase == "accounts" {
	//	log.Warn("[history] History.cleanAfterFreeze", "frozenTo", frozenTo/h.aggregationStep, "stack", dbg.Stack())
	//}
	var outs []*filesItem
	// `kill -9` may leave some garbage
	// but it may be useful for merges, until merge `frozen` file
	h.files.Walk(func(items []*filesItem) bool {
		for _, item := range items {
			if item.frozen || item.endTxNum > frozenTo {
				continue
			}
			outs = append(outs, item)
		}
		return true
	})

	for _, out := range outs {
		if out == nil {
			panic("must not happen: " + h.filenameBase)
		}
		out.canDelete.Store(true)

		//if out.refcount.Load() == 0 {
		//	if h.filenameBase == "accounts" {
		//		log.Warn("[history] History.cleanAfterFreeze: immediately delete", "name", out.decompressor.FileName())
		//	}
		//} else {
		//	if h.filenameBase == "accounts" {
		//		log.Warn("[history] History.cleanAfterFreeze: mark as 'canDelete=true'", "name", out.decompressor.FileName())
		//	}
		//}

		// if it has no readers (invisible even for us) - it's safe to remove file right here
		if out.refcount.Load() == 0 {
			out.closeFilesAndRemove()
		}
		h.files.Delete(out)
	}
	h.InvertedIndex.cleanAfterFreeze(frozenTo)
}

// cleanAfterFreeze - mark all small files before `f` as `canDelete=true`
func (ii *InvertedIndex) cleanAfterFreeze(frozenTo uint64) {
	if frozenTo == 0 {
		return
	}
	var outs []*filesItem
	// `kill -9` may leave some garbage
	// but it may be useful for merges, until merge `frozen` file
	ii.files.Walk(func(items []*filesItem) bool {
		for _, item := range items {
			if item.frozen || item.endTxNum > frozenTo {
				continue
			}
			outs = append(outs, item)
		}
		return true
	})

	for _, out := range outs {
		if out == nil {
			panic("must not happen: " + ii.filenameBase)
		}
		out.canDelete.Store(true)
		if out.refcount.Load() == 0 {
			// if it has no readers (invisible even for us) - it's safe to remove file right here
			out.closeFilesAndRemove()
		}
		ii.files.Delete(out)
	}
}

// cleanAfterFreeze - mark all small files before `f` as `canDelete=true`
func (h *History) cleanAfterFreeze2(mergedHist, mergedIdx *filesItem) {
	h.InvertedIndex.cleanAfterFreeze2(mergedIdx)
	if mergedHist == nil {
		return
	}
	mergedFrom, mergedTo := mergedHist.startTxNum, mergedHist.endTxNum
	if mergedTo == 0 {
		return
	}
	//if h.filenameBase == "accounts" {
	//	log.Warn("[history] History.cleanAfterFreeze", "mergedTo", mergedTo/h.aggregationStep, "stack", dbg.Stack())
	//}
	var outs []*filesItem
	// `kill -9` may leave some garbage
	// but it may be useful for merges, until merge `frozen` file
	h.files.Walk(func(items []*filesItem) bool {
		for _, item := range items {
			if item.frozen {
				continue
			}
			if item.startTxNum == mergedFrom && item.endTxNum == mergedTo {
				continue
			}
			if item.startTxNum >= mergedTo {
				continue
			}
			outs = append(outs, item)
		}
		return true
	})

	for _, out := range outs {
		if out == nil {
			panic("must not happen: " + h.filenameBase)
		}
		out.canDelete.Store(true)

		// if it has no readers (invisible even for us) - it's safe to remove file right here
		if out.refcount.Load() == 0 {
			out.closeFilesAndRemove()
		}
		h.files.Delete(out)
	}
}

// cleanAfterFreeze - mark all small files before `f` as `canDelete=true`
func (ii *InvertedIndex) cleanAfterFreeze2(mergedIdx *filesItem) {
	if mergedIdx == nil {
		return
	}
	mergedFrom, mergedTo := mergedIdx.startTxNum, mergedIdx.endTxNum
	if mergedTo == 0 {
		return
	}
	var outs []*filesItem
	// `kill -9` may leave some garbage
	// but it may be useful for merges, until merge `frozen` file
	ii.files.Walk(func(items []*filesItem) bool {
		for _, item := range items {
			if item.frozen {
				continue
			}
			if item.startTxNum == mergedFrom && item.endTxNum == mergedTo {
				continue
			}
			if item.startTxNum >= mergedTo {
				continue
			}
			outs = append(outs, item)
		}
		return true
	})

	for _, out := range outs {
		if out == nil {
			panic("must not happen: " + ii.filenameBase)
		}
		out.canDelete.Store(true)
		if out.refcount.Load() == 0 {
			// if it has no readers (invisible even for us) - it's safe to remove file right here
			if ii.filenameBase == AggTraceFileLife && out.decompressor != nil {
				ii.logger.Warn(fmt.Sprintf("[dbg.agg] cleanAfterFreeze remove: %s", out.decompressor.FileName()))
			}
			out.closeFilesAndRemove()
		} else {
			if ii.filenameBase == AggTraceFileLife && out.decompressor != nil {
				ii.logger.Warn(fmt.Sprintf("[dbg.agg] cleanAfterFreeze mark as delete: %s, refcnt=%d", out.decompressor.FileName(), out.refcount.Load()))
			}
		}
		ii.files.Delete(out)
	}
}

// nolint
func (d *Domain) deleteGarbageFiles() {
	for _, item := range d.garbageFiles {
		// paranoic-mode: don't delete frozen files
		steps := item.endTxNum/d.aggregationStep - item.startTxNum/d.aggregationStep
		if steps%StepsInColdFile == 0 {
			continue
		}
		f1 := fmt.Sprintf("%s.%d-%d.kv", d.filenameBase, item.startTxNum/d.aggregationStep, item.endTxNum/d.aggregationStep)
		os.Remove(filepath.Join(d.dir, f1))
		log.Debug("[snapshots] delete garbage", f1)
		f2 := fmt.Sprintf("%s.%d-%d.kvi", d.filenameBase, item.startTxNum/d.aggregationStep, item.endTxNum/d.aggregationStep)
		os.Remove(filepath.Join(d.dir, f2))
		log.Debug("[snapshots] delete garbage", f2)
	}
	d.garbageFiles = nil
	d.History.deleteGarbageFiles()
}
func (h *History) deleteGarbageFiles() {
	for _, item := range h.garbageFiles {
		// paranoic-mode: don't delete frozen files
		if item.endTxNum/h.aggregationStep-item.startTxNum/h.aggregationStep == StepsInColdFile {
			continue
		}
		f1 := fmt.Sprintf("%s.%d-%d.v", h.filenameBase, item.startTxNum/h.aggregationStep, item.endTxNum/h.aggregationStep)
		os.Remove(filepath.Join(h.dir, f1))
		log.Debug("[snapshots] delete garbage", f1)
		f2 := fmt.Sprintf("%s.%d-%d.vi", h.filenameBase, item.startTxNum/h.aggregationStep, item.endTxNum/h.aggregationStep)
		os.Remove(filepath.Join(h.dir, f2))
		log.Debug("[snapshots] delete garbage", f2)
	}
	h.garbageFiles = nil
	h.InvertedIndex.deleteGarbageFiles()
}
func (ii *InvertedIndex) deleteGarbageFiles() {
	for _, item := range ii.garbageFiles {
		// paranoic-mode: don't delete frozen files
		if item.endTxNum/ii.aggregationStep-item.startTxNum/ii.aggregationStep == StepsInColdFile {
			continue
		}
		f1 := fmt.Sprintf("%s.%d-%d.ef", ii.filenameBase, item.startTxNum/ii.aggregationStep, item.endTxNum/ii.aggregationStep)
		os.Remove(filepath.Join(ii.dir, f1))
		log.Debug("[snapshots] delete garbage", f1)
		f2 := fmt.Sprintf("%s.%d-%d.efi", ii.filenameBase, item.startTxNum/ii.aggregationStep, item.endTxNum/ii.aggregationStep)
		os.Remove(filepath.Join(ii.dir, f2))
		log.Debug("[snapshots] delete garbage", f2)
	}
	ii.garbageFiles = nil
}<|MERGE_RESOLUTION|>--- conflicted
+++ resolved
@@ -1007,13 +1007,8 @@
 					if err = rs.AddKey(historyKey, valOffset); err != nil {
 						return nil, nil, err
 					}
-<<<<<<< HEAD
 					if h.compressHistoryVals {
-						valOffset = g2.Skip()
-=======
-					if h.compressVals {
 						valOffset, _ = g2.Skip()
->>>>>>> ff28c8fc
 					} else {
 						valOffset, _ = g2.SkipUncompressed()
 					}
